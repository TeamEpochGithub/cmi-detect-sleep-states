import pandas as pd
import json
from src.get_processed_data import get_processed_data
from src.configs.load_config import ConfigLoader
from src.score.util.plot_with_plotly import plot_w_plotly
from src.score.util.save_plots import save_plots


def plot_preds_on_series(preds: pd.DataFrame, data: pd.DataFrame, events_path: str = 'data/raw/train_events.csv',
                         features_to_plot: list = None, number_of_series_to_plot: int = 1, show_plot: bool = False,
                         ids_to_plot: list = None, folder_path: str = '', save_figures: bool = True) -> None:
    """ This function plots the predictions on the series data. It also plots the real events on the series data.
        The predictions and the events are vertical lines on the plot. The vertical lines have annotations that show
        the real and predicted values and the timestamps. The annotations are colored according to the event type.

    Args:
        preds (pd.DataFrame): The predictions dataframe. It must have the columns series_id, step, event.
        data (pd.DataFrame): The series data. It must have the columns series_id, step, anglez, enmo, awake, timestamp.
        events_path (str, optional): The path to the events csv file. Defaults to 'data/raw/train_events.csv'.
        features_to_plot (list, optional): The features to plot. Defaults to None.
        number_of_series_to_plot (int, optional): The number of series to plot. Defaults to 1.
        show_plot (bool, optional): Whether to show the plot or not. Defaults to False.
        ids_to_plot (list, optional): The encoded ids of the series to plot. Defaults to None.
        """
    # Make a plrediction_plots folder if it doesnt exist
    # Load the encoding JSON
    with open('series_id_encoding.json', 'r') as f:
        id_encoding = json.load(f)
    # Make a decoding for the title
    id_decoding = {v: k for k, v in id_encoding.items()}
    real_events = pd.read_csv(events_path)
    # Apply id encoding to events
    real_events['series_id'] = real_events['series_id'].map(id_encoding)
    # Apply id encoding to preds
    preds['series_id'] = preds['series_id'].map(id_encoding)
    # Get the unique ids after encoding
    series_ids = preds['series_id'].unique()
    # If ids_to_plot is not None, plot only the ids in the list
    if ids_to_plot is not None:
        series_ids = ids_to_plot
        number_of_series_to_plot = len(ids_to_plot)
    # Loop through the series ids
    for id in series_ids[:number_of_series_to_plot]:
        current_series = data[data['series_id'] == id]
        # Take the events for the current series
        current_events = real_events.loc[real_events['series_id'] == id]
        # Take the preds for the current series
        current_preds = preds.loc[preds['series_id'] == id]
        # Create the figure
        if features_to_plot is None:
            features_to_plot = data.columns.values
        if show_plot:
            # If features_to_plot is None, plot all the features
            plot_w_plotly(current_series, current_events,
                          current_preds, id_decoding, id, features_to_plot)
        if save_figures:
            save_plots(current_series, current_events,
                       current_preds, id_decoding, id, features_to_plot, folder_path)


if __name__ == "__main__":
    # For testing you need a submission.csv file in the main folder
    # and it read the processed data
    preds = pd.read_csv("submission.csv")
    config = ConfigLoader("config.json")
    series_path = 'data/raw/train_series.parquet'
    featured_data = get_processed_data(config, series_path, save_output=True)
<<<<<<< HEAD
    # plot the predictions on the series data
    plot_preds_on_series(preds, featured_data, number_of_series_to_plot=3, features_to_plot=['grad_anglez'])
=======
    # Plot the predictions on the series data for the chosen series_ids
    plot_preds_on_series(preds, featured_data,
                         number_of_series_to_plot=5, show_plot=True)
>>>>>>> 395a2b32
<|MERGE_RESOLUTION|>--- conflicted
+++ resolved
@@ -65,11 +65,6 @@
     config = ConfigLoader("config.json")
     series_path = 'data/raw/train_series.parquet'
     featured_data = get_processed_data(config, series_path, save_output=True)
-<<<<<<< HEAD
-    # plot the predictions on the series data
-    plot_preds_on_series(preds, featured_data, number_of_series_to_plot=3, features_to_plot=['grad_anglez'])
-=======
     # Plot the predictions on the series data for the chosen series_ids
     plot_preds_on_series(preds, featured_data,
-                         number_of_series_to_plot=5, show_plot=True)
->>>>>>> 395a2b32
+                         number_of_series_to_plot=5, show_plot=True)