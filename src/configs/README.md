--- conflicted
+++ resolved
@@ -336,6 +336,16 @@
     - weight_decay=0.0
     - threshold=0 (threshold for the event prediction, if the prediction is below this, it returns a nan)
 
+- event-res-gru
+    - epochs (required) 
+    - loss (required)
+    - optimizer (required)
+    - early_stopping
+    - network_params (hidden_size, n_layers, activation)
+    - activation_delay (number of epochs to wait before applying activation to last layer)
+    - lr
+    - lr_schedule (config for learning rate schedule, see CosineLRWithRestarts)
+    - threshold
 
 #### Transformers
 - transformer / segmentation-transformer
@@ -352,17 +362,6 @@
     - pooling
     - n_layers
     - heads
-
-- event_res_gru
-    - epochs (required) 
-    - loss (required)
-    - optimizer (required)
-    - early_stopping
-    - network_params (hidden_size, n_layers, activation)
-    - activation_delay (number of epochs to wait before applying activation to last layer)
-    - lr
-    - lr_schedule (config for learning rate schedule, see CosineLRWithRestarts)
-    - threshold
   
 Example of an example-fc-model configuration and a 1D-CNN configuration
 
@@ -418,7 +417,7 @@
     "hidden_layers": 8
 }
 
-<<<<<<< HEAD
+
 "EventResGRU": {
     "type": "event_res_gru",
     "loss": "shrinkage-loss",
@@ -440,7 +439,7 @@
       "lr_min": 2e-8
     },
     "threshold": 0
-=======
+
 "Event-1D-Unet-CNN": {
       "type": "event-seg-unet-1d-cnn",
       "loss": "mse-torch",
@@ -463,7 +462,6 @@
       "hidden_layers": 32,
       "early_stopping": 7,
       "threshold": 0
->>>>>>> 0df5e592
 }
 ```
 
