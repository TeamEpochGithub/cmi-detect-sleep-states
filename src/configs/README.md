# Config
The config file is a JSON file that contains all the information needed to run the pipeline. 
The config file is split up in different sections. Each section has its own config options.

## Config Options
1. [Preprocessing steps](#preprocessing-steps)
2. [Preprocessing data location](#preprocessing-data-location)
3. [Feature engineering](#feature-engineering)
4. [Feature engineering data location](#feature-engineering-data-location)
5. [Pretraining](#pretraining)
6. [Models](#models)
7. [Model store location](#model-store-location)
8. [Cross validation](#cross-validation)
9. [Ensemble](#ensemble)
10. [Loss](#loss)
11. [Hyperparameter optimization](#hyperparameter-optimization)
12. [Scoring](#scoring)
13. [Train for submission](#train-for-submission)
14. [Visualize preds](#visualize-preds)
15. [Similarity filtering](#similarity-filtering)

## General
- `name`: `str`
    - Name of the config
- `log_to_wandb`: `bool`
    - Whether to log to wandb or not
- `pred_with_cpu`: `bool`
    - Whether to predict with cpu or not
- `train_series_path`: `str`
    - Path to the series to train on
- `train_events_path`: `str`
    - Path to the events to train on
- `test_series_path`: `str`
    - Path to the series to test on

## Data Info
This is where global variables are stored that we want to use across multiple files.

Variables:
- `window_size`: `int`
    - The size of the window in steps before donwsampling. Default is 24 * 60 * 12 = 17280
- `downsampling_factor`: `int`
  - The factor to downsample the data with. Default is 1, which means no downsampling.

## Preprocessing steps
These steps are executed in order placed in the list. 
The order is important as some steps depend on the output of previous steps.
For more information on the preprocessing steps, see [Preprocessing](../preprocessing/README.md).

The following steps are currently implemented:

- `mem_reduce`
    - Parameters: `id_encoding_path: Optional[str] = None`
    - Reduces the memory usage of the dataframe. Encodes the series IDs to unique ints and converts the timestamp to
      a datetime object.
    - Stores the series ID encoding in the specified path. If there is no path specified, it will not store the encoding.
- `similarity_nan`
    - Compute similarity between all windows to detect a repeating pattern indicating NaN. 
Adds this as a column that is 0 for perfect similarity.
- `add-noise`
    - Adds gaussian noise to the sensor data.
- `add_state_labels`
    - Parameters: `id_encoding_path: str`, `events_path: str`, `use_similarity_nan: bool`, `fill_limit: int`
    - Labels the data in a way that each timestep gets a label. (Column name: awake)
        - `0`: asleep.
        - `1`: awake.
        - `2`: `NaN`, not labeled.
    - If `use_similarity_nan` is set to true, 
      it will use the similarity_nan column to determine whether something is NaN or unlabeled, 
      and asleep/awake labelling around those segments will be better.
    - `fill_limit` is the maximum number of time steps that a state is extended into unlabeled non-nan data,
      only used if `use_similarity_nan` is set to true.
    - `nan_tolerance_window`, labels are extended up to the first nan data point. 
      This parameter specifies the size of the median filter that is used to ignore lone nan points.
- `split_windows`
    - Parameters: `start_hour: int = 15`
    - Splits the data in to 24 hour long windows
- `remove_unlabeled` (requires `add_state_labels`, optional `split_windows`)
    - Removes all the data points where there is no labeled data
- `truncate` (requires `add_state_labels`)
    - Truncates the unlabeled end of the data
    - `remove_unlabeled` also removes the unlabeled end
- `add_regression_labels` (requires `split_windows`)
    - Parameters: `id_encoding_path: str`, `events_path: str`,
    - Adds 3 columns, the wakeup, onset, wakeup-NaN and onset-NaN labels
        - 0: `wakeup`
        - 1: `onset`
        - 2: `wakeup-NaN`
        - 3: `onset-NaN`
- `add_segmentation_labels` (requires `add_state_labels`)
    - Adds 3 columns, hot encoded, for the segmentation labels
        - 0: `hot-asleep`
        - 1: `hot-awake`
        - 2: `hot-NaN`
        - 3: `hot-unlabeled`
- `add_event_labels`
    - Parameters: `id_encoding_path: str`, `smoothing: int`, `events_path: str`
    - Adds 2 columns, 0 for no event and 1 for event and applies gaussian smoothing over it
        - 0: `state_onset`
        - 1: `state_wakeup`

Example for each step:
```JSON
"preprocessing": [
    {
        "kind": "mem_reduce",
        "id_encoding_path": "series_id_encoding.json"
    },
    {
        "kind": "add_noise"
    },
    {
        "kind": "add_state_labels",
        "id_encoding_path": "series_id_encoding.json",
        "events_path": "data/raw/train_events.csv",
        "use_similarity_nan": true,
        "fill_limit": 8640,
        "nan_tolerance_window": 5
      },
    {
        "kind": "split_windows",
        "start_hour": 15
    },
    {
        "kind": "remove_unlabeled"
    },
    {
        "kind": "truncate"
    },
    {
        "kind": "add_regression_labels",
        "id_encoding_path": "series_id_encoding.json",
        "events_path": "data/raw/train_events.csv"
    },
    {
        "kind": "add_segmentation_labels"
    },
    {
        "kind": "add_event_labels",
        "id_encoding_path": "series_id_encoding.json",
        "events_path": "data/raw/train_events.csv",
        "smoothing": 5
    },
]
```

## Preprocessing data location
Location out: Data created by preprocessing is stored in this directory. 

Location in: Data needed by preprocessing is stored in this directory. 

```JSON
"processed_loc_out": "./data/processed",
"processed_loc_in": "./data/raw"
```

## Feature engineering
Features that should be included during training and submission. It contains a list of feature engineering steps, applied in order, where each step is a dictionary.

List of options and their config options: 

- `kurtosis`
    - `window_sizes` > 3
    - `features`: Any existing numerical features
- `mean`
    - `window_sizes` > 3
    - `features`: Any existing numerical features
- `skewness`
    - `window_sizes` > 3
    - `features`: Any existing numerical features
- `time`
    - `time_features`: a list of time features to include
      - Options: `year`, `month`, `day`, `hour`, `minute`, `second`, `microsecond`
- `rotation`
    - `window_sizes`: a list of sizes for rolling median smoothing, classic baseline uses 100
- `similarity_nan`
  - `as_feature`: Boolean that if True, names the column "f_similarity_nan", else just "similarity_nan"


Example:
```JSON
"feature_engineering": [
        {
            "kind": "rotation",
            "window_sizes": [100]
        },
        {
            "kind": "kurtosis",
            "window_sizes": [5, 10],
            "features": ["anglez", "enmo"]
        },
        {
            "kind": "mean",
            "window_sizes": [5, 10],
            "features": ["anglez", "enmo"]
        },
        {
            "kind": "skewness",
            "window_sizes": [5, 10],
            "features": ["anglez", "enmo"]
        },
        {
            "kind": "time",
            "time_features": ["day", "hour", "minute", "second"]    
        }
        {
            "kind": "similarity_nan",
            "as_feature": true,
        },
]
```

## Feature engineering data location

<p>
Location out: Data created by feature engineering is stored in this location <br>
Location in: Data needed by feature engineering is stored in this location
</p>

```JSON
"fe_loc_out": "./data/features"
"fe_loc_in": "./data/processed"
```

## Pretraining
This step includes preparing the data for inputting in the model. 
It contains downsampling options, standardization and train-test split.

List of options:

- `downsample`: Downsamples all features
    - `factor`: downsampling factor
    - `features`: Any existing numerical features
    - `methods`: ["min", "max", "mean", "std", "median", "var", "sum"]
    - `standard`: "min" | "max" | "mean" | "std" | "median" | "var" | "sum"
- `test_size` ∈ [0, 1]: percentage of data to be used for testing.
- `scaler`: method used for standardization. See [Scalers](../scaler/README.md) for more info.

Example:
```JSON
"pretraining": {
    "downsample": {
        "features": ["anglez", "enmo"],
        "methods": ["min", "max", "mean", "std", "median"],
        "standard": "mean"
    },
    "test_size": 0.2,
    "scaler": {
        "kind": "standard-scaler",
        "copy": true
    }
}
```

## Models
A list of models and their specified configurations are included here. Multiple can be entered as this allows for the
creation of ensembles. Additionally, the location they should be stored is included.
These models should either be a statistical, regression or state_prediction model that predicts the current timestep

```JSON
"models": {
    "model1name": {
        MODEL SPECIFIC CONFIG OPTIONS
    },
    "model2name": {
        MODEL SPECIFIC CONFIG OPTIONS
    }
}
```


#### Implemented Models types and config options

This contains all the models and their hyperparameters that are implemented. The config options are the hyperparameters that are standard.


##### Basic models
- example-fc-model
    - epochs (required)
    - loss (required)
    - optimizer (required)
    - lr
    - batch_size


- seg-simple-1d-cnn
    - loss (required)
    - optimizer (required)
    - epochs
    - lr
    - batch_size


- classic-base-model
  - median_window=100
  - threshold=.1
  - use_nan_similarity=True

##### State segmentation models
- seg-unet-1d-cnn (one-hot state segmentation model that predicts awake, asleep, NaN for each timestep)
    - loss (required, ce-torch recommended)
    - optimizer (required)
    - epochs=10
    - batch_size=32
    - lr=0.001
    - hidden_layers=32
    - kernel_size=7 (only works on 7 for now)
    - depth=2
    - early_stopping=-1
    - weight_decay=0.0
    - mask_unlabeled=False

##### Event segmentation models
- event-seg-unet-1d-cnn / split-event-seg-unet-1d-cnn (event segmentation model that predicts state-onset, state-wakeup) for each timestep
    - loss (required, shrinkage-loss recommended)
    - optimizer (required)
    - epochs=10
    - batch_size=32
    - lr=0.001
    - hidden_layers=32
    - kernel_size=7 (only works on 7 for now)
    - depth=2
    - early_stopping=-1
    - weight_decay=0.0
    - threshold=0 (threshold for the event prediction, if the prediction is below this, it returns a nan)
<<<<<<< HEAD

- event-res-gru
    - epochs (required) 
    - loss (required)
    - optimizer (required)
    - early_stopping
    - network_params (hidden_size, n_layers, activation)
    - activation_delay (number of epochs to wait before applying activation to last layer)
    - lr
    - lr_schedule (config for learning rate schedule, see CosineLRWithRestarts)
    - threshold
=======
    - mask_unlabeled=false
>>>>>>> 45c40874

#### Transformers
- transformer / segmentation-transformer
    - epochs (required)
    - loss (required)
    - optimizer (required)
    - lr
    - tokenizer
    - tokenizer_args
    - pe
    - emb_dim
    - forward_dim
    - batch_size
    - pooling
    - n_layers
    - heads
  
Example of an example-fc-model configuration and a 1D-CNN configuration

```JSON
"ExampleModel": {
    "type": "example-fc-model",
    "epochs": 20,
    "batch_size": 32,
    "loss": "mae-torch",
    "optimizer": "adam-torch"
}
"1D-CNN": {
    "type": "seg-simple-1d-cnn",
    "loss": "mse-torch",
    "optimizer": "rmsprop-torch",
    "epochs": 5,
    "batch_size": 64,
    "lr": 0.01
}
"GeneralTransformer": {
    "type": "transformer" / "segmentation-transformer",
    "epochs": 5,
    "loss": "event-regression-rmse",
    "optimizer": "adam-torch",
    "lr": 0.00035,
    "tokenizer": "patch",
    "tokenizer_args": {
        "channels": 4,
        "patch_size": 36
    },
    "pe": "other",
    "emb_dim": 48,
    "forward_dim": 96,
    "batch_size": 16,
    "pooling": "none",
    "n_layers": 6,
    "heads": 8
}
"Classic-baseline": {
    "type": "classic-base-model",
    "median_window": 100,
    "threshold": 0.1,
    "use_nan_similarity": true
}

"1D-Unet-CNN": {
    "type": "seg-unet-1d-cnn",
    "loss": "bce-torch",
    "optimizer": "adam-torch",
    "epochs": 2,
    "batch_size": 32,
    "lr": 0.001,
    "hidden_layers": 8
}


"EventResGRU": {
    "type": "event_res_gru",
    "loss": "shrinkage-loss",
    "epochs": 100,
    "batch_size": 32,
    "optimizer": "adam-torch",
    "early_stopping": 10,
    "network_params": {
      "hidden_size": 64,
      "n_layers": 5,
      "activation": "relu"
    },
    "activation_delay": 15,
    "lr": 0.001,
    "lr_schedule": {
      "t_initial": 100,
      "warmup_t": 5,
      "warmup_lr_init": 1e-6,
      "lr_min": 2e-8
    },
    "threshold": 0

"Event-1D-Unet-CNN": {
      "type": "event-seg-unet-1d-cnn" / "SplitEvent-1D-Unet-CNN",
      "loss": "mse-torch",
      "optimizer": "adam-torch",
      "epochs": 10,
      "batch_size": 32,
      "lr": 0.001,
      "hidden_layers": 8,
      "early_stopping": 7,
      "threshold": 0,
      "mask_unlabeled": false
}
```

## Model store location

Specify location where models should be stored, furthermore, the config should be stored together

```JSON
"model_store_loc": "./tm",
```

## Cross validation
### Splitters
A splitter splits the data into train and test sets. 
The splitters for groups are likely most relevant for our data.

List of splitter options with parameters (see [sklearn.model_selection](https://scikit-learn.org/stable/modules/classes.html#module-sklearn.model_selection) for more details): 
- `group_k_fold`
  - `n_splits: int`, default = 5
- `group_shuffle_split`
  - `n_splits: int`, default = 5
  - `test_size: float`, default = 0.2
  - `train_size: float | int`, default = None
  - `random_state: int`, default = None
- `k_fold`
  - `n_splits: int`, default = 5
  - `shuffle: bool`, default = False
  - `random_state: int`, default = None
- `leave_one_group_out`
- `leave_p_group_out`
  - `n_groups: int`, default = 2
- `leave_one_out`
- `leave_p_out`
  - `p: int`
- `predefined_split`
  - `test_fold: array-like` of shape `(n_samples,)`
- `shuffle_split`
  - `n_splits: int`, default = 5
  - `test_size: float`, default = 0.2
  - `train_size: float | int`, default = None
  - `random_state: int`, default = None
- `stratified_k_fold`
  - `n_splits: int`, default = 5
  - `shuffle: bool`, default = False
  - `random_state: int`, default = None
- `stratified_shuffle_split`
  - `n_splits: int`, default = 10
  - `test_size: float | int`, default = None
  - `train_size: float | int`, default = None
  - `random_state: int`, default = None
- `stratified_group_k_fold`
  - `n_splits: int`, default = 5
  - `shuffle: bool`, default = False
  - `random_state: int`, default = None
- `time_series_split`
  - `n_splits: int`, default = 5
  - `max_train_size: int`, default = None
  - `test_size: int`, default = None
  - `gap: int`, default = 0

### Scorers
List of scorer options:
- `score_full`: computes the score for the full dataset
- `score_clean` computes the score for the clean dataset

Currently, the scorers have only been tested with the `seg-unet-1d-cnn`.

### Usage
Example:
```JSON
"cv": {
    "splitter": "group_shuffle_split",
    "scoring": ["score_full", "score_clean"],
    "splitter_params": {
        "n_splits": 1,
        "test_size": 0.2
    }
}
```

## Ensemble
For now, we support just an ensemble of 1 function.

Ensemble specifications including the models used, the weight of each, and how the model predictions should be combined

```JSON
"ensemble": {
    "models": ["model1name", "model2name"],
    "weights": [1, 2],
    "comb_method": "addition",
}
```

Combination methods

- Addition
- Max confidence

## Loss
Current loss functions that are implemented. Returns a LossException if a loss function has not been found.
Example:

```JSON
"loss": "mse-torch"
```

Options

- "mse-torch"
- "mae-torch"
- "crossentropy-torch"
- "binarycrossentropy-torch"

## Hyperparameter optimization
Will be implemented in the future. The plan is to automatically detect if multiple model values are given, and then
applying a hyperparameter optimization.

Specification for what to do for hyperparameter optimization

```JSON
"hpo": {
    "apply": true | false,
    "method": "hpo1"
}
```

Options

- hpo1
- hpo2

## Scoring
Choose whether to do the scoring and show plots

```JSON
"scoring": True | False
```

## Train for submission
Once we have a model that we want to use for submission, we can train it on all the data we have available. This is done
by setting the following to true:

```JSON
"train_for_submission": True
```

## Visualize preds
Configures how plots are generated. 
- "n": Int that specifies the number of plots to generate (for saving jpegs and plotly plots)
- "browser_plot": Boolean that if set to True creates plotly plots
- "save": Boolean that if set to True   

```
"visualize_preds": {
        "n": 5,
        "browser_plot": true,
        "save": false
    }
```

## Similarity filtering
Apply a filter to the timestamp predictions, based on similarity to other windows.
Requires the similarity_nan preprocessing step. Can be removed from the 
If the proportion of steps that are perfectly similar to another window is above the threshold, prediction is set to nan.
- "threshold": Float, if mean of f_similarity_nan is above this, prediction is set to nan

```JSON
"similarity_filter": {
        "threshold": 0.27
    }
```<|MERGE_RESOLUTION|>--- conflicted
+++ resolved
@@ -323,7 +323,7 @@
     - early_stopping=-1
     - weight_decay=0.0
     - threshold=0 (threshold for the event prediction, if the prediction is below this, it returns a nan)
-<<<<<<< HEAD
+    - mask_unlabeled=false
 
 - event-res-gru
     - epochs (required) 
@@ -335,9 +335,6 @@
     - lr
     - lr_schedule (config for learning rate schedule, see CosineLRWithRestarts)
     - threshold
-=======
-    - mask_unlabeled=false
->>>>>>> 45c40874
 
 #### Transformers
 - transformer / segmentation-transformer
@@ -433,7 +430,7 @@
     "threshold": 0
 
 "Event-1D-Unet-CNN": {
-      "type": "event-seg-unet-1d-cnn" / "SplitEvent-1D-Unet-CNN",
+      "type": "event-seg-unet-1d-cnn" / "split-event-seg-unet-1d-cnn",
       "loss": "mse-torch",
       "optimizer": "adam-torch",
       "epochs": 10,
