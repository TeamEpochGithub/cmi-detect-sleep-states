--- conflicted
+++ resolved
@@ -214,14 +214,10 @@
         },
         {
             "kind": "sun",
-<<<<<<< HEAD
             "sun_features": ["altitude", "azimuth"]
-=======
-            "sun_features": ["elevation", "azimuth"]
         },
         {
             "kind": "add_holidays"
->>>>>>> 749eb2b6
         }
 ]
 ```
