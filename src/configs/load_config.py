--- conflicted
+++ resolved
@@ -5,13 +5,9 @@
 # Preprocessing imports
 from ..preprocessing.mem_reduce import MemReduce
 from ..preprocessing.add_noise import AddNoise
+from ..preprocessing.remove_unlabeled import RemoveUnlabeled
 from ..preprocessing.split_windows import SplitWindows
-<<<<<<< HEAD
-from ..preprocessing.convert_datetime import ConvertDatetime
-from src.preprocessing.truncate import Truncate
-from src.preprocessing.zip_train_events import ZipTrainEvents
-=======
->>>>>>> 50cffd13
+from ..preprocessing.truncate import Truncate
 from ..preprocessing.add_state_labels import AddStateLabels
 
 # Feature engineering imports
@@ -19,7 +15,6 @@
 from ..feature_engineering.skewness import Skewness
 from ..feature_engineering.mean import Mean
 
-
 # Model imports
 from ..models.example_model import ExampleModel
 
@@ -31,7 +26,6 @@
 
 # HPO imports
 from ..hpo.hpo import HPO
-
 
 # CV imports
 from ..cv.cv import CV
@@ -66,8 +60,8 @@
                     self.pp_steps.append(SplitWindows())
                 case "add_state_labels":
                     self.pp_steps.append(AddStateLabels())
-                case "zip_train_events":
-                    self.pp_steps.append(ZipTrainEvents())
+                case "remove_unlabeled":
+                    self.pp_steps.append(RemoveUnlabeled())
                 case "truncate":
                     self.pp_steps.append(Truncate())
                 case _:
@@ -170,6 +164,7 @@
         ensemble = Ensemble(curr_models, self.config["ensemble"]["weights"], self.config["ensemble"]["comb_method"])
 
         return ensemble
+
     # Function to retrieve loss function
 
     def get_ensemble_loss(self):
