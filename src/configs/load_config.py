--- conflicted
+++ resolved
@@ -262,31 +262,6 @@
         return loss_class
 
     @cached_property
-<<<<<<< HEAD
-=======
-    def hpo(self) -> HPO | None:
-        """Get the hyperparameter optimization from the config
-
-        :return: the hyperparameter optimization object
-        :raises ConfigException: if Weights & Biases Sweeps is used without logging to Weights & Biases
-        """
-
-        if "hpo" not in self.config:
-            return None
-
-        hpo: HPO | None = HPO.from_config(self.config["hpo"])
-
-        if isinstance(hpo, WandBSweeps) and not self.get_log_to_wandb():
-            raise ConfigException("Cannot run Weights & Biases Sweeps without logging to Weights & Biases")
-        if hpo is not None and self.cv is None:
-            logger.critical("HPO is enabled but CV is not enabled. Please enable CV in the config file.")
-            raise ConfigException("HPO is enabled but CV is not enabled. Please enable CV in the config file.")
-        if isinstance(hpo, WandBSweeps):
-            data_info.hpo = True
-        return hpo
-
-    @cached_property
->>>>>>> 7689e7dc
     def cv(self) -> CV:
         """Get the cross validation method from the config
 
@@ -301,6 +276,7 @@
 
         :return: the hyperparameter optimization parameters
         """
+        data_info.hpo = self.config["hpo"]
         return self.config["hpo"]
 
     # Function to retrieve train for submission
