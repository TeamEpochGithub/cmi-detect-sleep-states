--- conflicted
+++ resolved
@@ -17,12 +17,7 @@
 from ..models.example_model import ExampleModel
 from ..models.seg_simple_1d_cnn import SegmentationSimple1DCNN
 from ..models.transformers.event_nan_regression_transformer import EventNaNRegressionTransformer
-<<<<<<< HEAD
-from ..pretrain.pretrain import Pretrain
-=======
 from ..models.transformers.event_regression_transformer import EventRegressionTransformer
-
->>>>>>> 5814a065
 from ..preprocessing.add_noise import AddNoise
 from ..preprocessing.add_regression_labels import AddRegressionLabels
 from ..preprocessing.add_segmentation_labels import AddSegmentationLabels
@@ -32,6 +27,7 @@
 from ..preprocessing.remove_unlabeled import RemoveUnlabeled
 from ..preprocessing.split_windows import SplitWindows
 from ..preprocessing.truncate import Truncate
+from ..pretrain.pretrain import Pretrain
 
 
 class ConfigLoader:
@@ -205,7 +201,8 @@
         """Gets the config of preprocessing, feature engineering and pretraining as a string. This is used to hash in the future.
         :return: the config of preprocessing, feature engineering and pretraining as a string
         """
-        return str(self.config['preprocessing']) + str(self.config['feature_engineering']) + str(self.config["pretraining"])
+        return str(self.config['preprocessing']) + str(self.config['feature_engineering']) + str(
+            self.config["pretraining"])
 
     def get_fe_out(self) -> str:
         """Get the path to the feature engineering output folder
