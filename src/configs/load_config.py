--- conflicted
+++ resolved
@@ -1,15 +1,10 @@
 import json
 
-<<<<<<< HEAD
-from ..cv.cv import CV
-from ..ensemble.ensemble import Ensemble
-=======
 from torch import nn
 
 from ..cv.cv import CV
 from ..ensemble.ensemble import Ensemble
 from ..feature_engineering.feature_engineering import FE
->>>>>>> 04f4a135
 from ..feature_engineering.kurtosis import Kurtosis
 from ..feature_engineering.mean import Mean
 from ..feature_engineering.skewness import Skewness
@@ -59,14 +54,6 @@
         """
         return self.config["log_to_wandb"]
 
-<<<<<<< HEAD
-    # Function to retrieve preprocessing steps
-    def get_pp_steps(self, training=True):
-        self.pp_steps = []
-        pp_names = []
-        for pp_step in self.config["preprocessing"]:
-            len_before = len(self.pp_steps)
-=======
     def get_train_series_path(self) -> str:
         """Get the path to the training series data
 
@@ -95,14 +82,9 @@
         :return: the preprocessing steps and their names
         """
         pp_steps: list[PP] = []
+        pp_names: list[str] = []
         for pp_step in self.config["preprocessing"]:
-            # Check if the step is only for training
-            if not training and pp_step in ["add_state_labels", "remove_unlabeled", "truncate", "add_event_labels",
-                                            "add_regression_labels", "add_segmentation_labels"]:
-                logger.info("Preprocessing step " + pp_step + " is only used for training. Continuing...")
-                continue
-
->>>>>>> 04f4a135
+            len_before = len(pp_steps)
             match pp_step:
                 case "mem_reduce":
                     pp_steps.append(MemReduce())
@@ -124,17 +106,15 @@
                     logger.critical("Preprocessing step not found: " + pp_step)
                     raise ConfigException("Preprocessing step not found: " + pp_step)
 
-<<<<<<< HEAD
             # if it added a step, also add the name
-            if len(self.pp_steps) > len_before:
+            if len(pp_steps) > len_before:
                 pp_names.append(pp_step)
-        return self.pp_steps, pp_names
-=======
-        return pp_steps, self.config["preprocessing"]
+            else:
+                logger.info("Preprocessing step " + pp_step + " is only used for training. Continuing...")
+        return pp_steps, pp_names
 
     def get_pp_out(self) -> str:
         """Get the path to the preprocessing output folder
->>>>>>> 04f4a135
 
         :return: the path to the preprocessing output folder
         """
