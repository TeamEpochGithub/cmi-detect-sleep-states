import json

from torch import nn

from ..cv.cv import CV
from ..ensemble.ensemble import Ensemble
from ..feature_engineering.feature_engineering import FE
from ..feature_engineering.kurtosis import Kurtosis
from ..feature_engineering.mean import Mean
from ..feature_engineering.rotation import Rotation
from ..feature_engineering.skewness import Skewness
from ..feature_engineering.time import Time
from ..hpo.hpo import HPO
from ..logger.logger import logger
from ..loss.loss import Loss
from ..models.classic_base_model import ClassicBaseModel
from ..models.example_model import ExampleModel
from ..models.seg_simple_1d_cnn import SegmentationSimple1DCNN
from ..models.seg_unet_1d_cnn import SegmentationUnet1DCNN
from ..models.transformers.event_nan_regression_transformer import EventNaNRegressionTransformer
<<<<<<< HEAD
from ..models.basic_GRU_model import SimpleGRUModel

from ..preprocessing.add_noise import AddNoise
from ..preprocessing.add_regression_labels import AddRegressionLabels
from ..preprocessing.add_segmentation_labels import AddSegmentationLabels
from ..preprocessing.add_state_labels import AddStateLabels
from ..preprocessing.mem_reduce import MemReduce
=======
from ..models.transformers.event_regression_transformer import EventRegressionTransformer
>>>>>>> 39d68848
from ..preprocessing.pp import PP
from ..pretrain.pretrain import Pretrain


class ConfigLoader:
    """Class to load the configuration from a JSON file"""

    def __init__(self, config_path: str) -> None:
        """Initialize the ConfigLoader class

        :param config_path: the path to the config.json file
        """
        self.config_path = config_path

        # Read JSON from file
        with open(config_path, 'r') as f:
            self.config = json.load(f)

    # Get full configuration
    def get_config(self) -> dict:
        """Get the full configuration

        :return: the full configuration dict
        """
        return self.config

    def get_log_to_wandb(self) -> bool:
        """Get whether to log to Weights & Biases

        :return: whether to log to Weights & Biases
        """
        return self.config["log_to_wandb"]

    def get_train_series_path(self) -> str:
        """Get the path to the training series data

        :return: the path to the train_series.parquet file
        """
        return self.config["train_series_path"]

    def get_train_events_path(self) -> str:
        """Get the path to the training labels data

        :return: the path to the train_events.csv file
        """
        return self.config["train_events_path"]

    def get_test_series_path(self) -> str:
        """Get the path to the test series data

        :return: the path to the test_series.parquet file
        """
        return self.config["test_series_path"]

    def get_pp_steps(self, training: bool) -> list[PP]:
        """Get the preprocessing steps classes

        :param training: whether the preprocessing is for training or testing
        :return: the preprocessing steps and their names
        """
        return PP.from_config(self.config["preprocessing"], training)

    def get_pp_out(self) -> str:
        """Get the path to the preprocessing output folder

        :return: the path to the preprocessing output folder
        """
        return self.config["processed_loc_out"]

    def get_pred_with_cpu(self) -> bool:
        """Get whether to use CPU for prediction

        :return: whether to use CPU for prediction
        """
        return self.config["pred_with_cpu"]

    def get_pp_in(self) -> str:
        """Get the path to the preprocessing input data folder

        :return: the path to the preprocessing input data folder
        """
        return self.config["processed_loc_in"]

    def get_features(self) -> (dict[FE], list[str]):
        """Get the feature engineering steps classes

        :return: the feature engineering steps and their names
        """
        fe_steps: dict = {}
        fe_s: list = []
        for fe_step in self.config["feature_engineering"]:
            if fe_step == "kurtosis":
                fe_steps["kurtosis"] = Kurtosis(
                    self.config["feature_engineering"]["kurtosis"])
                window_sizes = self.config["feature_engineering"]["kurtosis"]["window_sizes"]
                window_sizes.sort()
                window_sizes = str(window_sizes).replace(" ", "")
                features = self.config["feature_engineering"]["kurtosis"]["features"]
                features.sort()
                features = str(features).replace(" ", "")
                fe_s.append(fe_step + features + window_sizes)
            elif fe_step == "skewness":
                fe_steps["skewness"] = Skewness(
                    self.config["feature_engineering"]["skewness"])
                window_sizes = self.config["feature_engineering"]["skewness"]["window_sizes"]
                window_sizes.sort()
                window_sizes = str(window_sizes).replace(" ", "")
                features = self.config["feature_engineering"]["skewness"]["features"]
                features.sort()
                features = str(features).replace(" ", "")
                fe_s.append(fe_step + features + window_sizes)
            elif fe_step == "mean":
                fe_steps["mean"] = Mean(
                    self.config["feature_engineering"]["mean"])
                window_sizes = self.config["feature_engineering"]["mean"]["window_sizes"]
                window_sizes.sort()
                window_sizes = str(window_sizes).replace(" ", "")
                features = self.config["feature_engineering"]["mean"]["features"]
                features.sort()
                features = str(features).replace(" ", "")
                fe_s.append(fe_step + features + window_sizes)
            elif fe_step == "time":
                fe_steps["time"] = Time(
                    self.config["feature_engineering"]["time"])
                fe_s.append(fe_step)
            elif fe_step == "rotation":
                fe_steps["rotation"] = Rotation(
                    self.config["feature_engineering"]["rotation"])
                fe_s.append(fe_step)
            else:
                logger.critical("Feature engineering step not found: " + fe_step)
                raise ConfigException(
                    "Feature engineering step not found: " + fe_step)

        return fe_steps, fe_s

    def get_pp_fe_pretrain(self) -> str:
        """Gets the config of preprocessing, feature engineering and pretraining as a string. This is used to hash in the future.
        :return: the config of preprocessing, feature engineering and pretraining as a string
        """
        return str(self.config['preprocessing']) + str(self.config['feature_engineering']) + str(
            self.config["pretraining"])

    def get_fe_out(self) -> str:
        """Get the path to the feature engineering output folder

        :return: the path to the feature engineering output folder
        """
        return self.config["fe_loc_out"]

    def get_fe_in(self) -> str:
        """Get the path to the feature engineering input data folder

        :return: the path to the feature engineering input data folder
        """
        return self.config["fe_loc_in"]

    def get_pretraining(self) -> Pretrain:
        """Get the pretraining parameters

        :return: the pretraining object
        """
        return Pretrain.from_config(self.config["pretraining"])

    # Function to retrieve model data
    def get_models(self, data_shape: tuple) -> dict:
        """Get the models from the config

        :param data_shape: the shape of the data
        :return: the models
        """
        models: dict = {}
        # Loop through models
        logger.info("Models: " + str(self.config.get("models")))
        for model_name in self.config["models"]:
            model_config = self.config["models"][model_name]
            curr_model = None
            match model_config["type"]:
                case "example-fc-model":
                    curr_model = ExampleModel(model_config, model_name)
                case "classic-base-model":
                    curr_model = ClassicBaseModel(model_config, model_name)
                case "seg-simple-1d-cnn":
                    curr_model = SegmentationSimple1DCNN(model_config, data_shape, model_name)
                case "seg-unet-1d-cnn":
                    curr_model = SegmentationUnet1DCNN(model_config, data_shape, model_name)
                case "event-nan-regression-transformer":
                    curr_model = EventNaNRegressionTransformer(model_config, model_name)
<<<<<<< HEAD
                case "regression-GRU":
                    curr_model = SimpleGRUModel(model_config, data_shape, model_name)
=======
                case "event-regression-transformer":
                    curr_model = EventRegressionTransformer(model_config, data_shape, model_name)
>>>>>>> 39d68848
                case _:
                    logger.critical("Model not found: " + model_config["type"])
                    raise ConfigException("Model not found: " + model_config["type"])

            models[model_name] = curr_model

        return models

    def get_model_store_loc(self) -> str:
        """Get the path to the model store directory

        :return: the path to the model store directory
        """
        return self.config["model_store_loc"]

    def get_ensemble(self, models: dict) -> Ensemble:
        """Get the ensemble from the config

        :param models: the models
        :return: the ensemble
        """

        curr_models: list = []
        # If length of weights and models is not equal, raise exception
        if len(self.config["ensemble"]["weights"]) != len(self.config["ensemble"]["models"]):
            logger.critical("Length of weights and models is not equal")
            raise ConfigException("Length of weights and models is not equal")

        if len(models) < len(self.config["ensemble"]["models"]):
            logger.critical("You cannot have more ensembles than models.")
            raise ConfigException("You cannot have more ensembles than models.")

        for model_name in self.config["ensemble"]["models"]:
            if model_name not in models:
                logger.critical(f"Model {model_name} not found in models.")
                raise ConfigException(f"Model {model_name} not found in models.")
            curr_models.append(models[model_name])

        # Create ensemble
        ensemble = Ensemble(
            curr_models, self.config["ensemble"]["weights"], self.config["ensemble"]["comb_method"])

        return ensemble

    def get_ensemble_loss(self) -> nn.Module:
        """Get the ensemble loss function from the config

        :return: the loss function
        """
        loss_class = None
        if self.config["ensemble_loss"] == "example_loss":
            loss_class = Loss().get_loss("example_loss")
        else:
            logger.critical("Loss function not found: " + self.config["loss"])
            raise ConfigException("Loss function not found: " + self.config["loss"])

        return loss_class

    def get_hpo(self) -> HPO:
        """Get the hyperparameter tuning method from the config

        :return: the hyperparameter tuning method
        """
        hpo_class = None
        if self.config["hpo"]["method"] == "example_hpo":
            hpo_class = HPO(None, None, None)
        else:
            raise ConfigException("Hyperparameter tuning method not found: " +
                                  self.config["hpo"]["method"])

        return hpo_class

    def get_cv(self) -> CV:
        """Get the cross validation method from the config

        :return: the cross validation method
        """
        cv_class = None
        if self.config["cv"]["method"] == "example_cv":
            cv_class = CV()
        else:
            raise ConfigException("Cross validation method not found: " +
                                  self.config["cv"]["method"])

        return cv_class

    # Function to retrieve train for submission
    def get_train_for_submission(self) -> bool:
        """Get whether to train for submission from the config

        :return: whether to train for submission
        """
        return self.config["train_for_submission"]

    # Function to retrieve scoring
    def get_scoring(self) -> bool:
        """Get whether to score from the config

        :return: whether to score
        """
        return self.config["scoring"]


# ConfigException class
class ConfigException(Exception):
    """
    Exception class for configuration.
    Raises an exception when the config.json is not correct.
    """
    pass<|MERGE_RESOLUTION|>--- conflicted
+++ resolved
@@ -18,17 +18,8 @@
 from ..models.seg_simple_1d_cnn import SegmentationSimple1DCNN
 from ..models.seg_unet_1d_cnn import SegmentationUnet1DCNN
 from ..models.transformers.event_nan_regression_transformer import EventNaNRegressionTransformer
-<<<<<<< HEAD
 from ..models.basic_GRU_model import SimpleGRUModel
-
-from ..preprocessing.add_noise import AddNoise
-from ..preprocessing.add_regression_labels import AddRegressionLabels
-from ..preprocessing.add_segmentation_labels import AddSegmentationLabels
-from ..preprocessing.add_state_labels import AddStateLabels
-from ..preprocessing.mem_reduce import MemReduce
-=======
 from ..models.transformers.event_regression_transformer import EventRegressionTransformer
->>>>>>> 39d68848
 from ..preprocessing.pp import PP
 from ..pretrain.pretrain import Pretrain
 
@@ -217,13 +208,10 @@
                     curr_model = SegmentationUnet1DCNN(model_config, data_shape, model_name)
                 case "event-nan-regression-transformer":
                     curr_model = EventNaNRegressionTransformer(model_config, model_name)
-<<<<<<< HEAD
                 case "regression-GRU":
                     curr_model = SimpleGRUModel(model_config, data_shape, model_name)
-=======
                 case "event-regression-transformer":
                     curr_model = EventRegressionTransformer(model_config, data_shape, model_name)
->>>>>>> 39d68848
                 case _:
                     logger.critical("Model not found: " + model_config["type"])
                     raise ConfigException("Model not found: " + model_config["type"])
