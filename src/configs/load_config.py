import json

from torch import nn

from ..cv.cv import CV
from ..ensemble.ensemble import Ensemble
from ..feature_engineering.feature_engineering import FE
from ..hpo.hpo import HPO
from ..logger.logger import logger
from ..loss.loss import Loss
from ..models.classic_base_model import ClassicBaseModel
from ..models.event_seg_unet_1d_cnn import EventSegmentationUnet1DCNN
from ..models.split_event_seg_unet_1d_cnn import SplitEventSegmentationUnet1DCNN
from ..models.example_model import ExampleModel
from ..models.seg_simple_1d_cnn import SegmentationSimple1DCNN
from ..models.seg_unet_1d_cnn import SegmentationUnet1DCNN
from ..models.transformers.transformer import Transformer
from ..models.transformers.segmentation_transformer import SegmentationTransformer
from ..models.transformers.event_segmentation_transformer import EventSegmentationTransformer
from ..preprocessing.pp import PP
from ..pretrain.pretrain import Pretrain


class ConfigLoader:
    """Class to load the configuration from a JSON file"""

    def __init__(self, config_path: str) -> None:
        """Initialize the ConfigLoader class

        :param config_path: the path to the config.json file
        """
        self.config_path = config_path

        # Read JSON from file
        with open(config_path, 'r') as f:
            self.config = json.load(f)

    # Get full configuration
    def get_config(self) -> dict:
        """Get the full configuration

        :return: the full configuration dict
        """
        return self.config

    def get_log_to_wandb(self) -> bool:
        """Get whether to log to Weights & Biases

        :return: whether to log to Weights & Biases
        """
        return self.config["log_to_wandb"]

    def get_train_series_path(self) -> str:
        """Get the path to the training series data

        :return: the path to the train_series.parquet file
        """
        return self.config["train_series_path"]

    def get_train_events_path(self) -> str:
        """Get the path to the training labels data

        :return: the path to the train_events.csv file
        """
        return self.config["train_events_path"]

    def get_test_series_path(self) -> str:
        """Get the path to the test series data

        :return: the path to the test_series.parquet file
        """
        return self.config["test_series_path"]

    def get_pp_steps(self, training: bool) -> list[PP]:
        """Get the preprocessing steps classes

        :param training: whether the preprocessing is for training or testing
        :return: the preprocessing steps and their names
        """
        return PP.from_config(self.config["preprocessing"], training)

    def get_pp_out(self) -> str:
        """Get the path to the preprocessing output folder

        :return: the path to the preprocessing output folder
        """
        return self.config["processed_loc_out"]

    def get_pred_with_cpu(self) -> bool:
        """Get whether to use CPU for prediction

        :return: whether to use CPU for prediction
        """
        return self.config["pred_with_cpu"]

    def get_pp_in(self) -> str:
        """Get the path to the preprocessing input data folder

        :return: the path to the preprocessing input data folder
        """
        return self.config["processed_loc_in"]

    def get_fe_steps(self) -> list[FE]:
        """Get the feature engineering steps classes

        :return: the feature engineering steps and their names
        """
        return FE.from_config(self.config["feature_engineering"])

    def get_pp_fe_pretrain(self) -> str:
        """Gets the config of preprocessing, feature engineering and pretraining as a string. This is used to hash in the future.
        :return: the config of preprocessing, feature engineering and pretraining as a string
        """
        return str(self.config['preprocessing']) + str(self.config['feature_engineering']) + str(
            self.config["pretraining"])

    def get_fe_out(self) -> str:
        """Get the path to the feature engineering output folder

        :return: the path to the feature engineering output folder
        """
        return self.config["fe_loc_out"]

    def get_fe_in(self) -> str:
        """Get the path to the feature engineering input data folder

        :return: the path to the feature engineering input data folder
        """
        return self.config["fe_loc_in"]

    def get_pretraining(self) -> Pretrain:
        """Get the pretraining parameters

        :return: the pretraining object
        """
        return Pretrain.from_config(self.config["pretraining"])

    # Function to retrieve model data
    def get_models(self, data_shape: tuple) -> dict:
        """Get the models from the config

        :param data_shape: the shape of the data
        :return: the models
        """
        models: dict = {}
        # Loop through models
        logger.info("Models: " + str(self.config.get("models")))
        for model_name in self.config["models"]:
            model_config = self.config["models"][model_name]
            curr_model = None
            match model_config["type"]:
                case "example-fc-model":
                    curr_model = ExampleModel(model_config, model_name)
                case "classic-base-model":
                    curr_model = ClassicBaseModel(model_config, model_name)
                case "seg-simple-1d-cnn":
                    curr_model = SegmentationSimple1DCNN(
                        model_config, data_shape, model_name)
                case "transformer":
                    curr_model = Transformer(
                        model_config, data_shape, model_name)
                case "segmentation-transformer":
<<<<<<< HEAD
                    curr_model = SegmentationTransformer(model_config, data_shape, model_name)
                case "event-segmentation-transformer":
                    curr_model = EventSegmentationTransformer(model_config, data_shape, model_name)
=======
                    curr_model = SegmentationTransformer(
                        model_config, data_shape, model_name)
>>>>>>> 56a360f1
                case "seg-unet-1d-cnn":
                    curr_model = SegmentationUnet1DCNN(
                        model_config, data_shape, model_name)
                case "event-seg-unet-1d-cnn":
                    curr_model = EventSegmentationUnet1DCNN(
                        model_config, data_shape, model_name)
                case "split-event-seg-unet-1d-cnn":
                    curr_model = SplitEventSegmentationUnet1DCNN(
                        model_config, data_shape, model_name)
                case _:
                    logger.critical("Model not found: " + model_config["type"])
                    raise ConfigException(
                        "Model not found: " + model_config["type"])

            models[model_name] = curr_model

        return models

    def get_model_store_loc(self) -> str:
        """Get the path to the model store directory

        :return: the path to the model store directory
        """
        return self.config["model_store_loc"]

    def get_ensemble(self, models: dict) -> Ensemble:
        """Get the ensemble from the config

        :param models: the models
        :return: the ensemble
        """

        curr_models: list = []
        # If length of weights and models is not equal, raise exception
        if len(self.config["ensemble"]["weights"]) != len(self.config["ensemble"]["models"]):
            logger.critical("Length of weights and models is not equal")
            raise ConfigException("Length of weights and models is not equal")

        if len(models) < len(self.config["ensemble"]["models"]):
            logger.critical("You cannot have more ensembles than models.")
            raise ConfigException(
                "You cannot have more ensembles than models.")

        for model_name in self.config["ensemble"]["models"]:
            if model_name not in models:
                logger.critical(f"Model {model_name} not found in models.")
                raise ConfigException(
                    f"Model {model_name} not found in models.")
            curr_models.append(models[model_name])

        # Create ensemble
        ensemble = Ensemble(
            curr_models, self.config["ensemble"]["weights"], self.config["ensemble"]["comb_method"], self.config["ensemble"])

        return ensemble

    def get_ensemble_loss(self) -> nn.Module:
        """Get the ensemble loss function from the config

        :return: the loss function
        """
        loss_class = None
        if self.config["ensemble_loss"] == "example_loss":
            loss_class = Loss().get_loss("example_loss")
        else:
            logger.critical("Loss function not found: " + self.config["loss"])
            raise ConfigException(
                "Loss function not found: " + self.config["loss"])

        return loss_class

    def get_hpo(self) -> HPO:
        """Get the hyperparameter tuning method from the config

        :return: the hyperparameter tuning method
        """
        hpo_class = None
        if self.config["hpo"]["method"] == "example_hpo":
            hpo_class = HPO(None, None, None)
        else:
            raise ConfigException("Hyperparameter tuning method not found: " +
                                  self.config["hpo"]["method"])

        return hpo_class

    def get_cv(self) -> CV:
        """Get the cross validation method from the config

        :return: the cross validation method
        """
        cv_class = None
        if self.config["cv"]["method"] == "example_cv":
            cv_class = CV()
        else:
            raise ConfigException("Cross validation method not found: " +
                                  self.config["cv"]["method"])

        return cv_class

    # Function to retrieve train for submission
    def get_train_for_submission(self) -> bool:
        """Get whether to train for submission from the config

        :return: whether to train for submission
        """
        return self.config["train_for_submission"]

    # Function to retrieve scoring
    def get_scoring(self) -> bool:
        """Get whether to score from the config

        :return: whether to score
        """
        return self.config["scoring"]

    def get_browser_plot(self) -> bool:
        """Get whether to visualize from the config

        :return: whether to visualize
        """
        return self.config["visualize_preds"]["browser_plot"]

    def get_number_of_plots(self) -> int:
        """Get the number of plots from the config

        :return: the number of plots
        """
        return self.config["visualize_preds"]["n"]

    def get_store_plots(self) -> bool:
        """Get whether to store plots from the config

        :return: whether to store plots
        """
        return self.config["visualize_preds"]["save"]

    def get_similarity_filter(self) -> dict | None:
        """Get the similarity filter from the config

        :return: the similarity filter
        """
        return self.config.get("similarity_filter")


# ConfigException class
class ConfigException(Exception):
    """
    Exception class for configuration.
    Raises an exception when the config.json is not correct.
    """
    pass<|MERGE_RESOLUTION|>--- conflicted
+++ resolved
@@ -160,14 +160,9 @@
                     curr_model = Transformer(
                         model_config, data_shape, model_name)
                 case "segmentation-transformer":
-<<<<<<< HEAD
                     curr_model = SegmentationTransformer(model_config, data_shape, model_name)
                 case "event-segmentation-transformer":
                     curr_model = EventSegmentationTransformer(model_config, data_shape, model_name)
-=======
-                    curr_model = SegmentationTransformer(
-                        model_config, data_shape, model_name)
->>>>>>> 56a360f1
                 case "seg-unet-1d-cnn":
                     curr_model = SegmentationUnet1DCNN(
                         model_config, data_shape, model_name)
