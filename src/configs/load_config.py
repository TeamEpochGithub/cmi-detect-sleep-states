--- conflicted
+++ resolved
@@ -5,23 +5,6 @@
 from ..ensemble.ensemble import Ensemble
 from .load_model_config import ModelConfigLoader
 from ..logger.logger import logger
-<<<<<<< HEAD
-from ..loss.loss import Loss
-from ..models.classic_base_model import ClassicBaseModel
-from ..models.event_res_gru import EventResGRU
-from ..models.event_seg_unet_1d_cnn import EventSegmentationUnet1DCNN
-from ..models.example_model import ExampleModel
-from ..models.seg_simple_1d_cnn import SegmentationSimple1DCNN
-from ..models.seg_unet_1d_cnn import SegmentationUnet1DCNN
-from ..models.split_event_seg_unet_1d_cnn import SplitEventSegmentationUnet1DCNN
-from ..models.transformers.event_segmentation_transformer import EventSegmentationTransformer
-from ..models.transformers.segmentation_transformer import SegmentationTransformer
-from ..models.transformers.transformer import Transformer
-from ..models.spectrogram_2d_cnn import EventSegmentation2DCNN
-from ..preprocessing.pp import PP
-from ..pretrain.pretrain import Pretrain
-=======
->>>>>>> 540a86f1
 
 
 class ConfigLoader:
@@ -154,51 +137,7 @@
 
         :return: the path to the preprocessing output folder
         """
-<<<<<<< HEAD
-        models: dict = {}
-        # Loop through models
-        logger.info("Models: " + str(self.config.get("models")))
-        for model_name in self.config["models"]:
-            model_config = self.config["models"][model_name]
-            match model_config["type"]:
-                case "example-fc-model":
-                    curr_model = ExampleModel(model_config, model_name)
-                case "classic-base-model":
-                    curr_model = ClassicBaseModel(model_config, model_name)
-                case "seg-simple-1d-cnn":
-                    curr_model = SegmentationSimple1DCNN(
-                        model_config, model_name)
-                case "transformer":
-                    curr_model = Transformer(model_config, model_name)
-                case "segmentation-transformer":
-                    curr_model = SegmentationTransformer(
-                        model_config, model_name)
-                case "event-segmentation-transformer":
-                    curr_model = EventSegmentationTransformer(
-                        model_config, model_name)
-                case "seg-unet-1d-cnn":
-                    curr_model = SegmentationUnet1DCNN(
-                        model_config, model_name)
-                case "event-res-gru":
-                    curr_model = EventResGRU(model_config, model_name)
-                case "event-seg-unet-1d-cnn":
-                    curr_model = EventSegmentationUnet1DCNN(
-                        model_config, model_name)
-                case "split-event-seg-unet-1d-cnn":
-                    curr_model = SplitEventSegmentationUnet1DCNN(model_config, model_name)
-                case "Spectrogram_2D_Cnn":
-                    curr_model = EventSegmentation2DCNN(model_config, model_name)
-                case _:
-                    logger.critical("Model not found: " + model_config["type"])
-                    raise ConfigException(
-                        "Model not found: " + model_config["type"])
-
-            models[model_name] = curr_model
-
-        return models
-=======
         return self.config["processed_loc_out"]
->>>>>>> 540a86f1
 
     def get_model_store_loc(self) -> str:
         """Get the path to the model store directory
