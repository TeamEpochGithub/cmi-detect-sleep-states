# In this file the correct classes are retrieved for the configuration
import json

# Preprocessing imports
<<<<<<< HEAD
from src.preprocessing.mem_reduce import MemReduce
from src.preprocessing.add_noise import AddNoise
from src.preprocessing.do_nothing import DoNothing
from src.preprocessing.add_hour import AddHour
from src.preprocessing.split_windows import SplitWindows

=======
from ..preprocessing.mem_reduce import MemReduce
from ..preprocessing.add_noise import AddNoise
>>>>>>> e800b857
# Feature engineering imports
from ..feature_engineering.cumsum_accel import cumsum_accel

# Feature engineering imports
from ..feature_engineering.example_feature_engineering import ExampleFeatureEngineering

# Model imports
from ..models.example_model import ExampleModel

# Ensemble imports
from ..ensemble.ensemble import Ensemble

# Loss imports
from ..loss.loss import Loss

# HPO imports
from ..hpo.hpo import HPO


# CV imports
from ..cv.cv import CV


class ConfigLoader:

    # Initiate class using config path
    def __init__(self, config_path):
        self.config_path = config_path

        # Read JSON from file
        with open(config_path, 'r') as f:
            self.config = json.load(f)

    def get_config(self):
        return self.config

    # Function to retrieve preprocessing steps
    def get_pp_steps(self):
        self.pp_steps = []
        for pp_step in self.config["preprocessing"]:
<<<<<<< HEAD
            match pp_step:
                case "mem_reduce":
                    self.pp_steps.append(MemReduce())
                case "add_noise":
                    self.pp_steps.append(AddNoise())
                case "do_nothing":
                    self.pp_steps.append(DoNothing())
                case "add_hour":
                    self.pp_steps.append(AddHour())
                case "split_windows":
                    self.pp_steps.append(SplitWindows())
                case _:
                    raise ConfigException("Preprocessing step not found: " + pp_step)
=======
            if pp_step == "mem_reduce":
                self.pp_steps.append(MemReduce())
            elif pp_step == "add_noise":
                self.pp_steps.append(AddNoise())
            else:
                raise ConfigException(
                    "Preprocessing step not found: " + pp_step)
>>>>>>> e800b857
        return self.pp_steps, self.config["preprocessing"]

    # Function to retrieve preprocessing data location out path
    def get_pp_out(self):
        return self.config["processed_loc_out"]

    # Function to retrieve preprocessing data location in path
    def get_pp_in(self):
        return self.config["processed_loc_in"]

    # Function to retrieve feature engineering classes from feature engineering folder
    def get_features(self):
        self.fe_steps = {}
        for fe_step in self.config["feature_engineering"]:
            if fe_step == "example_feature_engineering":
                self.fe_steps["example_feature_engineering"] = ExampleFeatureEngineering(
                )
            elif fe_step == "cumsum_accel":
                self.fe_steps["cumsum_accel"] = cumsum_accel()
            else:
                raise ConfigException(
                    "Feature engineering step not found: " + fe_step)

        return self.fe_steps, self.config["feature_engineering"]

    # Function to retrieve feature engineering data location out path
    def get_fe_out(self):
        return self.config["fe_loc_out"]

    # Function to retrieve feature engineering data location in path
    def get_fe_in(self):
        return self.config["fe_loc_in"]

    # Function to retrieve model data
    def get_models(self):
        # Loop through models
        self.models = {}
        for model in self.config["models"]:
            model_config = self.config["models"][model]
            curr_model = None
            if model_config["type"] == "example_model":
                curr_model = ExampleModel(model_config)
            else:
                raise ConfigException(
                    "Model not found: " + model_config["type"])

            self.models[model] = curr_model

        return self.models

    # Function to retrieve ensemble data
    def get_ensemble(self):
        # If length of weights and models is not equal, raise exception
        if len(self.config["ensemble"]["weights"]) != len(self.config["ensemble"]["models"]):
            raise ConfigException(
                "Length of weights and models is not equal")

        # Create ensemble
        ensemble = Ensemble(
            [self.models[x] for x in self.config["ensemble"]["models"]],
            self.config["ensemble"]["weights"],
            self.config["ensemble"]["comb_method"])

        return ensemble

    # Function to retrieve loss function
    def get_loss(self):
        loss_class = None
        if self.config["loss"] == "example_loss":
            loss_class = Loss()
        else:
            raise ConfigException("Loss function not found: " +
                                  self.config["loss"])

        return loss_class

    # Function to retrieve hyperparameter tuning method
    def get_hpo(self):
        hpo_class = None
        if self.config["hpo"]["method"] == "example_hpo":
            hpo_class = HPO(None, None, None)
        else:
            raise ConfigException("Hyperparameter tuning method not found: " +
                                  self.config["hpo"]["method"])

        return hpo_class

    # Function to retrieve cross validation method
    def get_cv(self):
        cv_class = None
        if self.config["cv"]["method"] == "example_cv":
            cv_class = CV()
        else:
            raise ConfigException("Cross validation method not found: " +
                                  self.config["cv"]["method"])

        return cv_class

    # Function to retrieve scoring
    def get_scoring(self):
        return self.config["scoring"]


# ConfigException class
class ConfigException(Exception):
    pass<|MERGE_RESOLUTION|>--- conflicted
+++ resolved
@@ -2,17 +2,10 @@
 import json
 
 # Preprocessing imports
-<<<<<<< HEAD
-from src.preprocessing.mem_reduce import MemReduce
-from src.preprocessing.add_noise import AddNoise
-from src.preprocessing.do_nothing import DoNothing
-from src.preprocessing.add_hour import AddHour
-from src.preprocessing.split_windows import SplitWindows
-
-=======
 from ..preprocessing.mem_reduce import MemReduce
 from ..preprocessing.add_noise import AddNoise
->>>>>>> e800b857
+from ..preprocessing.split_windows import SplitWindows
+
 # Feature engineering imports
 from ..feature_engineering.cumsum_accel import cumsum_accel
 
@@ -53,29 +46,15 @@
     def get_pp_steps(self):
         self.pp_steps = []
         for pp_step in self.config["preprocessing"]:
-<<<<<<< HEAD
             match pp_step:
                 case "mem_reduce":
                     self.pp_steps.append(MemReduce())
                 case "add_noise":
                     self.pp_steps.append(AddNoise())
-                case "do_nothing":
-                    self.pp_steps.append(DoNothing())
-                case "add_hour":
-                    self.pp_steps.append(AddHour())
                 case "split_windows":
                     self.pp_steps.append(SplitWindows())
                 case _:
                     raise ConfigException("Preprocessing step not found: " + pp_step)
-=======
-            if pp_step == "mem_reduce":
-                self.pp_steps.append(MemReduce())
-            elif pp_step == "add_noise":
-                self.pp_steps.append(AddNoise())
-            else:
-                raise ConfigException(
-                    "Preprocessing step not found: " + pp_step)
->>>>>>> e800b857
         return self.pp_steps, self.config["preprocessing"]
 
     # Function to retrieve preprocessing data location out path
