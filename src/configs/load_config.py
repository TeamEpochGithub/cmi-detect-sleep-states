--- conflicted
+++ resolved
@@ -163,14 +163,9 @@
                     curr_model = SegmentationTransformer(
                         model_config, data_shape, model_name)
                 case "seg-unet-1d-cnn":
-<<<<<<< HEAD
                     curr_model = SegmentationUnet1DCNN(model_config, data_shape, model_name)
-                case "sleep_sritical_model":
+                case "sleep_critical_model":
                     curr_model = CriticalPointGRU(model_config, data_shape, model_name)
-=======
-                    curr_model = SegmentationUnet1DCNN(
-                        model_config, data_shape, model_name)
->>>>>>> 56a360f1
                 case "event-seg-unet-1d-cnn":
                     curr_model = EventSegmentationUnet1DCNN(
                         model_config, data_shape, model_name)
