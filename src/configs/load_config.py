--- conflicted
+++ resolved
@@ -156,13 +156,9 @@
                 case "transformer":
                     curr_model = Transformer(model_config, data_shape, model_name, pred_with_cpu)
                 case "seg-unet-1d-cnn":
-<<<<<<< HEAD
                     curr_model = SegmentationUnet1DCNN(model_config, data_shape, model_name, pred_with_cpu)
-=======
-                    curr_model = SegmentationUnet1DCNN(model_config, data_shape, model_name)
                 case "event-seg-unet-1d-cnn":
-                    curr_model = EventSegmentationUnet1DCNN(model_config, data_shape, model_name)
->>>>>>> 2e686c05
+                    curr_model = EventSegmentationUnet1DCNN(model_config, data_shape, model_name, pred_with_cpu)
                 case _:
                     logger.critical("Model not found: " + model_config["type"])
                     raise ConfigException("Model not found: " + model_config["type"])
