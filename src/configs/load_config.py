--- conflicted
+++ resolved
@@ -10,12 +10,12 @@
 from ..loss.loss import Loss
 from ..models.classic_base_model import ClassicBaseModel
 from ..models.event_seg_unet_1d_cnn import EventSegmentationUnet1DCNN
-from ..models.split_event_seg_unet_1d_cnn import SplitEventSegmentationUnet1DCNN
 from ..models.example_model import ExampleModel
 from ..models.seg_simple_1d_cnn import SegmentationSimple1DCNN
 from ..models.seg_unet_1d_cnn import SegmentationUnet1DCNN
+from ..models.split_event_seg_unet_1d_cnn import SplitEventSegmentationUnet1DCNN
+from ..models.transformers.segmentation_transformer import SegmentationTransformer
 from ..models.transformers.transformer import Transformer
-from ..models.transformers.segmentation_transformer import SegmentationTransformer
 from ..preprocessing.pp import PP
 from ..pretrain.pretrain import Pretrain
 
@@ -154,7 +154,6 @@
                 case "classic-base-model":
                     curr_model = ClassicBaseModel(model_config, model_name, pred_with_cpu)
                 case "seg-simple-1d-cnn":
-<<<<<<< HEAD
                     curr_model = SegmentationSimple1DCNN(model_config, data_shape, model_name, pred_with_cpu)
                 case "transformer":
                     curr_model = Transformer(model_config, data_shape, model_name, pred_with_cpu)
@@ -164,25 +163,8 @@
                     curr_model = SegmentationUnet1DCNN(model_config, data_shape, model_name, pred_with_cpu)
                 case "event-seg-unet-1d-cnn":
                     curr_model = EventSegmentationUnet1DCNN(model_config, data_shape, model_name, pred_with_cpu)
-=======
-                    curr_model = SegmentationSimple1DCNN(
-                        model_config, data_shape, model_name)
-                case "transformer":
-                    curr_model = Transformer(
-                        model_config, data_shape, model_name)
-                case "segmentation-transformer":
-                    curr_model = SegmentationTransformer(
-                        model_config, data_shape, model_name)
-                case "seg-unet-1d-cnn":
-                    curr_model = SegmentationUnet1DCNN(
-                        model_config, data_shape, model_name)
-                case "event-seg-unet-1d-cnn":
-                    curr_model = EventSegmentationUnet1DCNN(
-                        model_config, data_shape, model_name)
                 case "split-event-seg-unet-1d-cnn":
-                    curr_model = SplitEventSegmentationUnet1DCNN(
-                        model_config, data_shape, model_name)
->>>>>>> 56a360f1
+                    curr_model = SplitEventSegmentationUnet1DCNN(model_config, data_shape, model_name, pred_with_cpu)
                 case _:
                     logger.critical("Model not found: " + model_config["type"])
                     raise ConfigException(
