import json

from torch import nn

from ..cv.cv import CV
from ..ensemble.ensemble import Ensemble
from ..feature_engineering.feature_engineering import FE
from ..feature_engineering.kurtosis import Kurtosis
from ..feature_engineering.mean import Mean
from ..feature_engineering.skewness import Skewness
from ..hpo.hpo import HPO
from ..logger.logger import logger
from ..loss.loss import Loss

# Model imports
from ..models.seg_simple_1d_cnn import SegmentationSimple1DCNN
from ..models.transformer.transformer import RegressionTransformer
from ..models.classic_base_model import ClassicBaseModel
from ..models.example_model import ExampleModel

# Preprocessing imports
from ..preprocessing.mem_reduce import MemReduce
from ..preprocessing.pp import PP
from ..preprocessing.remove_unlabeled import RemoveUnlabeled
from ..preprocessing.split_windows import SplitWindows
from ..preprocessing.truncate import Truncate
from ..preprocessing.add_noise import AddNoise
from ..preprocessing.add_regression_labels import AddRegressionLabels
from ..preprocessing.add_segmentation_labels import AddSegmentationLabels
from ..preprocessing.add_state_labels import AddStateLabels


class ConfigLoader:
    """Class to load the configuration from a JSON file"""

    def __init__(self, config_path: str) -> None:
        """Initialize the ConfigLoader class

        :param config_path: the path to the config.json file
        """
        self.config_path = config_path

        # Read JSON from file
        with open(config_path, 'r') as f:
            self.config = json.load(f)

    # Get full configuration
    def get_config(self) -> dict:
        """Get the full configuration

        :return: the full configuration dict
        """
        return self.config

    def get_log_to_wandb(self) -> bool:
        """Get whether to log to Weights & Biases

        :return: whether to log to Weights & Biases
        """
        return self.config["log_to_wandb"]

    def get_train_series_path(self) -> str:
        """Get the path to the training series data

        :return: the path to the train_series.parquet file
        """
        return self.config["train_series_path"]

    def get_train_events_path(self) -> str:
        """Get the path to the training labels data

        :return: the path to the train_events.csv file
        """
        return self.config["train_events_path"]

    def get_test_series_path(self) -> str:
        """Get the path to the test series data

        :return: the path to the test_series.parquet file
        """
        return self.config["test_series_path"]

    def get_pp_steps(self, training) -> (list[PP], list[str]):
        """Get the preprocessing steps classes

        :param training: whether the preprocessing is for training or testing
        :return: the preprocessing steps and their names
        """
        pp_steps: list[PP] = []
        pp_names: list[str] = []
        for pp_step in self.config["preprocessing"]:
            len_before = len(pp_steps)
            match pp_step:
                case "mem_reduce":
                    pp_steps.append(MemReduce())
                case "add_noise":
                    pp_steps.append(AddNoise())
                case "split_windows":
                    pp_steps.append(SplitWindows())
                case "add_state_labels":
                    if training:
                        pp_steps.append(AddStateLabels(events_path=self.get_train_events_path()))
                case "remove_unlabeled":
                    if training:
                        pp_steps.append(RemoveUnlabeled())
                case "truncate":
                    if training:
                        pp_steps.append(Truncate())
                case "add_regression_labels":
                    if training:
                        pp_steps.append(AddRegressionLabels())
                case "add_segmentation_labels":
                    if training:
                        pp_steps.append(AddSegmentationLabels())
                case _:
                    logger.critical("Preprocessing step not found: " + pp_step)
                    raise ConfigException("Preprocessing step not found: " + pp_step)

            # if it added a step, also add the name
            if len(pp_steps) > len_before:
                pp_names.append(pp_step)
            else:
                logger.info("Preprocessing step " + pp_step + " is only used for training. Continuing...")
        return pp_steps, pp_names

    def get_pp_out(self) -> str:
        """Get the path to the preprocessing output folder

        :return: the path to the preprocessing output folder
        """
        return self.config["processed_loc_out"]

    def get_pp_in(self) -> str:
        """Get the path to the preprocessing input data folder

        :return: the path to the preprocessing input data folder
        """
        return self.config["processed_loc_in"]

    def get_features(self) -> (dict[FE], list[str]):
        """Get the feature engineering steps classes

        :return: the feature engineering steps and their names
        """
        fe_steps: dict = {}
        fe_s: list = []
        for fe_step in self.config["feature_engineering"]:
            if fe_step == "kurtosis":
                fe_steps["kurtosis"] = Kurtosis(
                    self.config["feature_engineering"]["kurtosis"])
                window_sizes = self.config["feature_engineering"]["kurtosis"]["window_sizes"]
                window_sizes.sort()
                window_sizes = str(window_sizes).replace(" ", "")
                features = self.config["feature_engineering"]["kurtosis"]["features"]
                features.sort()
                features = str(features).replace(" ", "")
                fe_s.append(fe_step + features + window_sizes)
            elif fe_step == "skewness":
                fe_steps["skewness"] = Skewness(
                    self.config["feature_engineering"]["skewness"])
                window_sizes = self.config["feature_engineering"]["skewness"]["window_sizes"]
                window_sizes.sort()
                window_sizes = str(window_sizes).replace(" ", "")
                features = self.config["feature_engineering"]["skewness"]["features"]
                features.sort()
                features = str(features).replace(" ", "")
                fe_s.append(fe_step + features + window_sizes)
            elif fe_step == "mean":
                fe_steps["mean"] = Mean(
                    self.config["feature_engineering"]["mean"])
                window_sizes = self.config["feature_engineering"]["mean"]["window_sizes"]
                window_sizes.sort()
                window_sizes = str(window_sizes).replace(" ", "")
                features = self.config["feature_engineering"]["mean"]["features"]
                features.sort()
                features = str(features).replace(" ", "")
                fe_s.append(fe_step + features + window_sizes)
            else:
                logger.critical("Feature engineering step not found: " + fe_step)
                raise ConfigException(
                    "Feature engineering step not found: " + fe_step)

        return fe_steps, fe_s

    def get_fe_out(self) -> str:
        """Get the path to the feature engineering output folder

        :return: the path to the feature engineering output folder
        """
        return self.config["fe_loc_out"]

    def get_fe_in(self) -> str:
        """Get the path to the feature engineering input data folder

        :return: the path to the feature engineering input data folder
        """
        return self.config["fe_loc_in"]

    def get_pretraining(self) -> dict:
        """Get the pretraining parameters

        :return: the pretraining parameters
        """
        return self.config["pre_training"]

    # Function to retrieve model data
    def get_models(self, data_shape: tuple) -> dict:
        """Get the models from the config

        :param data_shape: the shape of the data
        :return: the models
        """
        models: dict = {}
        # Loop through models
        logger.info("Models: " + str(self.config.get("models")))
        for model_name in self.config["models"]:
            model_config = self.config["models"][model_name]
            curr_model = None
            match model_config["type"]:
                case "example-fc-model":
                    curr_model = ExampleModel(model_config, model_name)
                case "classic-base-model":
<<<<<<< HEAD
                    curr_model = ClassicBaseModel(model_config)
                case "regression-transformer":
                    curr_model = RegressionTransformer(model_config)
=======
                    curr_model = ClassicBaseModel(model_config, model_name)
>>>>>>> aac6eeb7
                case "seg-simple-1d-cnn":
                    curr_model = SegmentationSimple1DCNN(model_config, data_shape, model_name)
                case _:
                    logger.critical("Model not found: " + model_config["type"])
                    raise ConfigException("Model not found: " + model_config["type"])

            models[model_name] = curr_model

        return models

    def get_model_store_loc(self) -> str:
        """Get the path to the model store directory

        :return: the path to the model store directory
        """
        return self.config["model_store_loc"]

    def get_ensemble(self, models: dict) -> Ensemble:
        """Get the ensemble from the config

        :param models: the models
        :return: the ensemble
        """

        curr_models: list = []
        # If length of weights and models is not equal, raise exception
        if len(self.config["ensemble"]["weights"]) != len(self.config["ensemble"]["models"]):
            logger.critical("Length of weights and models is not equal")
            raise ConfigException("Length of weights and models is not equal")

        if len(models) < len(self.config["ensemble"]["models"]):
            logger.critical("You cannot have more ensembles than models.")
            raise ConfigException("You cannot have more ensembles than models.")

        for model_name in self.config["ensemble"]["models"]:
            if model_name not in models:
                logger.critical(f"Model {model_name} not found in models.")
                raise ConfigException(f"Model {model_name} not found in models.")
            curr_models.append(models[model_name])

        # Create ensemble
        ensemble = Ensemble(
            curr_models, self.config["ensemble"]["weights"], self.config["ensemble"]["comb_method"])

        return ensemble

    def get_ensemble_loss(self) -> nn.Module:
        """Get the ensemble loss function from the config

        :return: the loss function
        """
        loss_class = None
        if self.config["ensemble_loss"] == "example_loss":
            loss_class = Loss().get_loss("example_loss")
        else:
            logger.critical("Loss function not found: " + self.config["loss"])
            raise ConfigException("Loss function not found: " + self.config["loss"])

        return loss_class

    def get_hpo(self) -> HPO:
        """Get the hyperparameter tuning method from the config

        :return: the hyperparameter tuning method
        """
        hpo_class = None
        if self.config["hpo"]["method"] == "example_hpo":
            hpo_class = HPO(None, None, None)
        else:
            raise ConfigException("Hyperparameter tuning method not found: " +
                                  self.config["hpo"]["method"])

        return hpo_class

    def get_cv(self) -> CV:
        """Get the cross validation method from the config

        :return: the cross validation method
        """
        cv_class = None
        if self.config["cv"]["method"] == "example_cv":
            cv_class = CV()
        else:
            raise ConfigException("Cross validation method not found: " +
                                  self.config["cv"]["method"])

        return cv_class

    # Function to retrieve train for submission
    def get_train_for_submission(self) -> bool:
        """Get whether to train for submission from the config

        :return: whether to train for submission
        """
        return self.config["train_for_submission"]

    # Function to retrieve scoring
    def get_scoring(self) -> bool:
        """Get whether to score from the config

        :return: whether to score
        """
        return self.config["scoring"]


# ConfigException class
class ConfigException(Exception):
    """
    Exception class for configuration.
    Raises an exception when the config.json is not correct.
    """
    pass<|MERGE_RESOLUTION|>--- conflicted
+++ resolved
@@ -220,15 +220,11 @@
                 case "example-fc-model":
                     curr_model = ExampleModel(model_config, model_name)
                 case "classic-base-model":
-<<<<<<< HEAD
-                    curr_model = ClassicBaseModel(model_config)
-                case "regression-transformer":
-                    curr_model = RegressionTransformer(model_config)
-=======
                     curr_model = ClassicBaseModel(model_config, model_name)
->>>>>>> aac6eeb7
                 case "seg-simple-1d-cnn":
                     curr_model = SegmentationSimple1DCNN(model_config, data_shape, model_name)
+                case "regression-transformer":
+                    curr_model = RegressionTransformer(model_config, model_name)
                 case _:
                     logger.critical("Model not found: " + model_config["type"])
                     raise ConfigException("Model not found: " + model_config["type"])
