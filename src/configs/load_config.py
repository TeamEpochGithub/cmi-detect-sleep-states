# In this file the correct classes are retrieved for the configuration
import json

from ..models.classic_base_model import ClassicBaseModel
# Preprocessing imports
from ..preprocessing.mem_reduce import MemReduce
from ..preprocessing.add_noise import AddNoise
from ..preprocessing.split_windows import SplitWindows
from ..preprocessing.add_state_labels import AddStateLabels

# Feature engineering imports
from ..feature_engineering.kurtosis import Kurtosis
from ..feature_engineering.skewness import Skewness
from ..feature_engineering.mean import Mean

from ..logger.logger import logger

# Model imports
from ..models.example_model import ExampleModel

# Ensemble imports
from ..ensemble.ensemble import Ensemble

# Loss imports
from ..loss.loss import Loss

# HPO imports
from ..hpo.hpo import HPO

# CV imports
from ..cv.cv import CV


class ConfigLoader:

    # Initiate class using config path
    def __init__(self, config_path: str):
        self.config_path = config_path

        # Read JSON from file
        with open(config_path, 'r') as f:
            self.config = json.load(f)

    # Get full configuration
    def get_config(self):
        return self.config

    # Get boolean for whether to use wandb
    def get_log_to_wandb(self):
        return self.config["log_to_wandb"]

    # Function to retrieve preprocessing steps
    def get_pp_steps(self, training=True):
        self.pp_steps = []
        for pp_step in self.config["preprocessing"]:
            match pp_step:
                case "mem_reduce":
                    self.pp_steps.append(MemReduce())
                case "add_noise":
                    self.pp_steps.append(AddNoise())
                case "split_windows":
                    self.pp_steps.append(SplitWindows())
                case "add_state_labels":
                    if training:
                        self.pp_steps.append(AddStateLabels())
                case _:
<<<<<<< HEAD
                    raise ConfigException(
                        "Preprocessing step not found: " + pp_step)
=======
                    logger.critical("Preprocessing step not found: " + pp_step)
                    raise ConfigException("Preprocessing step not found: " + pp_step)

>>>>>>> ba36682c
        return self.pp_steps, self.config["preprocessing"]

    # Function to retrieve preprocessing data location out path
    def get_pp_out(self):
        return self.config["processed_loc_out"]

    # Function to retrieve preprocessing data location in path
    def get_pp_in(self):
        return self.config["processed_loc_in"]

    # Function to retrieve feature engineering classes from feature engineering folder
    def get_features(self):
        fe_steps = {}
        fe_s = []
        for fe_step in self.config["feature_engineering"]:
            if fe_step == "kurtosis":
                fe_steps["kurtosis"] = Kurtosis(
                    self.config["feature_engineering"]["kurtosis"])
                window_sizes = self.config["feature_engineering"]["kurtosis"]["window_sizes"]
                window_sizes.sort()
                window_sizes = str(window_sizes).replace(" ", "")
                features = self.config["feature_engineering"]["kurtosis"]["features"]
                features.sort()
                features = str(features).replace(" ", "")
                fe_s.append(fe_step + features + window_sizes)
            elif fe_step == "skewness":
                fe_steps["skewness"] = Skewness(
                    self.config["feature_engineering"]["skewness"])
                window_sizes = self.config["feature_engineering"]["skewness"]["window_sizes"]
                window_sizes.sort()
                window_sizes = str(window_sizes).replace(" ", "")
                features = self.config["feature_engineering"]["skewness"]["features"]
                features.sort()
                features = str(features).replace(" ", "")
                fe_s.append(fe_step + features + window_sizes)
            elif fe_step == "mean":
                fe_steps["mean"] = Mean(
                    self.config["feature_engineering"]["mean"])
                window_sizes = self.config["feature_engineering"]["mean"]["window_sizes"]
                window_sizes.sort()
                window_sizes = str(window_sizes).replace(" ", "")
                features = self.config["feature_engineering"]["mean"]["features"]
                features.sort()
                features = str(features).replace(" ", "")
                fe_s.append(fe_step + features + window_sizes)
            else:
                logger.critical("Feature engineering step not found: " + fe_step)
                raise ConfigException(
                    "Feature engineering step not found: " + fe_step)

        return fe_steps, fe_s

    # Function to retrieve feature engineering data location out path
    def get_fe_out(self):
        return self.config["fe_loc_out"]

    # Function to retrieve feature engineering data location in path
    def get_fe_in(self):
        return self.config["fe_loc_in"]

    # Function to retrieve pretraining data
    def get_pretraining(self):
        return self.config["pre_training"]

    # Function to retrieve model data
    def get_models(self):
        # Loop through models
        self.models = {}
        logger.info("Models: " + str(self.config.get("models")))
        for model in self.config["models"]:
            model_config = self.config["models"][model]
            curr_model = None
            match model_config["type"]:
                case "example-fc-model":
                    curr_model = ExampleModel(model_config)
                case "classic-base-model":
                    curr_model = ClassicBaseModel(model_config)
                case _:
<<<<<<< HEAD
                    raise ConfigException(
                        "Model not found: " + model_config["type"])
=======
                    logger.critical("Model not found: " + model_config["type"])
                    raise ConfigException("Model not found: " + model_config["type"])
>>>>>>> ba36682c
            self.models[model] = curr_model

        return self.models

    # Getter for model store location
    def get_model_store_loc(self):
        return self.config["model_store_loc"]

    # Function to retrieve ensemble data
    def get_ensemble(self, models):

        curr_models = []
        # If length of weights and models is not equal, raise exception
        if len(self.config["ensemble"]["weights"]) != len(self.config["ensemble"]["models"]):
            logger.critical("Length of weights and models is not equal")
            raise ConfigException("Length of weights and models is not equal")

        if len(models) < len(self.config["ensemble"]["models"]):
<<<<<<< HEAD
            raise ConfigException(
                "You cannot have more ensembles than models.")

        for model_name in self.config["ensemble"]["models"]:
            if model_name not in models:
                raise ConfigException(
                    f"Model {model_name} not found in models.")
=======
            logger.critical("You cannot have more ensembles than models.")
            raise ConfigException("You cannot have more ensembles than models.")

        for model_name in self.config["ensemble"]["models"]:
            if model_name not in models:
                logger.critical(f"Model {model_name} not found in models.")
                raise ConfigException(f"Model {model_name} not found in models.")
>>>>>>> ba36682c
            curr_models.append(models[model_name])

        # Create ensemble
        ensemble = Ensemble(
            curr_models, self.config["ensemble"]["weights"], self.config["ensemble"]["comb_method"])

        return ensemble

    # Function to retrieve loss function

    def get_ensemble_loss(self):
        loss_class = None
        if self.config["ensemble_loss"] == "example_loss":
            loss_class = Loss().get_loss("example_loss")
        else:
            logger.critical("Loss function not found: " + self.config["loss"])
            raise ConfigException("Loss function not found: " + self.config["loss"])

        return loss_class

    # Function to retrieve hyperparameter tuning method
    def get_hpo(self):
        hpo_class = None
        if self.config["hpo"]["method"] == "example_hpo":
            hpo_class = HPO(None, None, None)
        else:
            raise ConfigException("Hyperparameter tuning method not found: " +
                                  self.config["hpo"]["method"])

        return hpo_class

    # Function to retrieve cross validation method
    def get_cv(self):
        cv_class = None
        if self.config["cv"]["method"] == "example_cv":
            cv_class = CV()
        else:
            raise ConfigException("Cross validation method not found: " +
                                  self.config["cv"]["method"])

        return cv_class

    # Function to retrieve train for submission
    def get_train_for_submission(self):
        return self.config["train_for_submission"]

    # Function to retrieve scoring
    def get_scoring(self):
        return self.config["scoring"]


# ConfigException class
class ConfigException(Exception):
    pass<|MERGE_RESOLUTION|>--- conflicted
+++ resolved
@@ -64,14 +64,9 @@
                     if training:
                         self.pp_steps.append(AddStateLabels())
                 case _:
-<<<<<<< HEAD
-                    raise ConfigException(
-                        "Preprocessing step not found: " + pp_step)
-=======
                     logger.critical("Preprocessing step not found: " + pp_step)
                     raise ConfigException("Preprocessing step not found: " + pp_step)
 
->>>>>>> ba36682c
         return self.pp_steps, self.config["preprocessing"]
 
     # Function to retrieve preprocessing data location out path
@@ -150,13 +145,8 @@
                 case "classic-base-model":
                     curr_model = ClassicBaseModel(model_config)
                 case _:
-<<<<<<< HEAD
-                    raise ConfigException(
-                        "Model not found: " + model_config["type"])
-=======
                     logger.critical("Model not found: " + model_config["type"])
                     raise ConfigException("Model not found: " + model_config["type"])
->>>>>>> ba36682c
             self.models[model] = curr_model
 
         return self.models
@@ -175,15 +165,6 @@
             raise ConfigException("Length of weights and models is not equal")
 
         if len(models) < len(self.config["ensemble"]["models"]):
-<<<<<<< HEAD
-            raise ConfigException(
-                "You cannot have more ensembles than models.")
-
-        for model_name in self.config["ensemble"]["models"]:
-            if model_name not in models:
-                raise ConfigException(
-                    f"Model {model_name} not found in models.")
-=======
             logger.critical("You cannot have more ensembles than models.")
             raise ConfigException("You cannot have more ensembles than models.")
 
@@ -191,7 +172,6 @@
             if model_name not in models:
                 logger.critical(f"Model {model_name} not found in models.")
                 raise ConfigException(f"Model {model_name} not found in models.")
->>>>>>> ba36682c
             curr_models.append(models[model_name])
 
         # Create ensemble
