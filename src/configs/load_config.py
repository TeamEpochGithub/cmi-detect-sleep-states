--- conflicted
+++ resolved
@@ -11,19 +11,8 @@
 from ..models.classic_base_model import ClassicBaseModel
 from ..models.example_model import ExampleModel
 from ..models.seg_simple_1d_cnn import SegmentationSimple1DCNN
-<<<<<<< HEAD
 from ..models.transformers.transformer import Transformer
-
-from ..preprocessing.add_noise import AddNoise
-from ..preprocessing.add_regression_labels import AddRegressionLabels
-from ..preprocessing.add_segmentation_labels import AddSegmentationLabels
-from ..preprocessing.add_state_labels import AddStateLabels
-from ..preprocessing.mem_reduce import MemReduce
-=======
 from ..models.seg_unet_1d_cnn import SegmentationUnet1DCNN
-from ..models.transformers.event_nan_regression_transformer import EventNaNRegressionTransformer
-from ..models.transformers.event_regression_transformer import EventRegressionTransformer
->>>>>>> d2d3a3ae
 from ..preprocessing.pp import PP
 from ..pretrain.pretrain import Pretrain
 
@@ -162,17 +151,10 @@
                     curr_model = ClassicBaseModel(model_config, model_name)
                 case "seg-simple-1d-cnn":
                     curr_model = SegmentationSimple1DCNN(model_config, data_shape, model_name)
-<<<<<<< HEAD
                 case "transformer":
                     curr_model = Transformer(model_config, data_shape, model_name)
-=======
                 case "seg-unet-1d-cnn":
                     curr_model = SegmentationUnet1DCNN(model_config, data_shape, model_name)
-                case "event-nan-regression-transformer":
-                    curr_model = EventNaNRegressionTransformer(model_config, model_name)
-                case "event-regression-transformer":
-                    curr_model = EventRegressionTransformer(model_config, data_shape, model_name)
->>>>>>> d2d3a3ae
                 case _:
                     logger.critical("Model not found: " + model_config["type"])
                     raise ConfigException("Model not found: " + model_config["type"])
