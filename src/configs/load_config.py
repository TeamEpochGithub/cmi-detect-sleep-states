import json

from torch import nn

from ..cv.cv import CV
from ..ensemble.ensemble import Ensemble
from ..feature_engineering.feature_engineering import FE
<<<<<<< HEAD
from ..feature_engineering.kurtosis import Kurtosis
from ..feature_engineering.mean import Mean
from ..feature_engineering.rotation import Rotation
from ..feature_engineering.skewness import Skewness
from ..feature_engineering.time import Time
from ..feature_engineering.derivative import Derivative
=======
>>>>>>> 0d1df9c6
from ..hpo.hpo import HPO
from ..logger.logger import logger
from ..loss.loss import Loss
from ..models.classic_base_model import ClassicBaseModel
from ..models.example_model import ExampleModel
from ..models.seg_simple_1d_cnn import SegmentationSimple1DCNN
from ..models.transformers.transformer import Transformer
from ..models.seg_unet_1d_cnn import SegmentationUnet1DCNN
<<<<<<< HEAD
from ..models.transformers.event_nan_regression_transformer import EventNaNRegressionTransformer
from ..models.basic_GRU_model import SimpleGRUModel
from ..models.transformers.event_regression_transformer import EventRegressionTransformer
=======
>>>>>>> 0d1df9c6
from ..preprocessing.pp import PP
from ..pretrain.pretrain import Pretrain


class ConfigLoader:
    """Class to load the configuration from a JSON file"""

    def __init__(self, config_path: str) -> None:
        """Initialize the ConfigLoader class

        :param config_path: the path to the config.json file
        """
        self.config_path = config_path

        # Read JSON from file
        with open(config_path, 'r') as f:
            self.config = json.load(f)

    # Get full configuration
    def get_config(self) -> dict:
        """Get the full configuration

        :return: the full configuration dict
        """
        return self.config

    def get_log_to_wandb(self) -> bool:
        """Get whether to log to Weights & Biases

        :return: whether to log to Weights & Biases
        """
        return self.config["log_to_wandb"]

    def get_train_series_path(self) -> str:
        """Get the path to the training series data

        :return: the path to the train_series.parquet file
        """
        return self.config["train_series_path"]

    def get_train_events_path(self) -> str:
        """Get the path to the training labels data

        :return: the path to the train_events.csv file
        """
        return self.config["train_events_path"]

    def get_test_series_path(self) -> str:
        """Get the path to the test series data

        :return: the path to the test_series.parquet file
        """
        return self.config["test_series_path"]

    def get_pp_steps(self, training: bool) -> list[PP]:
        """Get the preprocessing steps classes

        :param training: whether the preprocessing is for training or testing
        :return: the preprocessing steps and their names
        """
        return PP.from_config(self.config["preprocessing"], training)

    def get_pp_out(self) -> str:
        """Get the path to the preprocessing output folder

        :return: the path to the preprocessing output folder
        """
        return self.config["processed_loc_out"]

    def get_pred_with_cpu(self) -> bool:
        """Get whether to use CPU for prediction

        :return: whether to use CPU for prediction
        """
        return self.config["pred_with_cpu"]

    def get_pp_in(self) -> str:
        """Get the path to the preprocessing input data folder

        :return: the path to the preprocessing input data folder
        """
        return self.config["processed_loc_in"]

    def get_fe_steps(self) -> list[FE]:
        """Get the feature engineering steps classes

        :return: the feature engineering steps and their names
        """
<<<<<<< HEAD
        fe_steps: dict = {}
        fe_s: list = []
        for fe_step in self.config["feature_engineering"]:
            if fe_step == "kurtosis":
                fe_steps["kurtosis"] = Kurtosis(
                    self.config["feature_engineering"]["kurtosis"])
                window_sizes = self.config["feature_engineering"]["kurtosis"]["window_sizes"]
                window_sizes.sort()
                window_sizes = str(window_sizes).replace(" ", "")
                features = self.config["feature_engineering"]["kurtosis"]["features"]
                features.sort()
                features = str(features).replace(" ", "")
                fe_s.append(fe_step + features + window_sizes)
            elif fe_step == "skewness":
                fe_steps["skewness"] = Skewness(
                    self.config["feature_engineering"]["skewness"])
                window_sizes = self.config["feature_engineering"]["skewness"]["window_sizes"]
                window_sizes.sort()
                window_sizes = str(window_sizes).replace(" ", "")
                features = self.config["feature_engineering"]["skewness"]["features"]
                features.sort()
                features = str(features).replace(" ", "")
                fe_s.append(fe_step + features + window_sizes)
            elif fe_step == "mean":
                fe_steps["mean"] = Mean(
                    self.config["feature_engineering"]["mean"])
                window_sizes = self.config["feature_engineering"]["mean"]["window_sizes"]
                window_sizes.sort()
                window_sizes = str(window_sizes).replace(" ", "")
                features = self.config["feature_engineering"]["mean"]["features"]
                features.sort()
                features = str(features).replace(" ", "")
                fe_s.append(fe_step + features + window_sizes)
            elif fe_step == "time":
                fe_steps["time"] = Time(
                    self.config["feature_engineering"]["time"])
                fe_s.append(fe_step)
            elif fe_step == "rotation":
                fe_steps["rotation"] = Rotation(
                    self.config["feature_engineering"]["rotation"])
                fe_s.append(fe_step)
            elif fe_step == "f_derivative_anglez":
                fe_steps["f_derivative_anglez"] = Derivative(self.config)
                fe_s.append(fe_step)
            else:
                logger.critical("Feature engineering step not found: " + fe_step)
                raise ConfigException(
                    "Feature engineering step not found: " + fe_step)

        return fe_steps, fe_s
=======
        return FE.from_config(self.config["feature_engineering"])
>>>>>>> 0d1df9c6

    def get_pp_fe_pretrain(self) -> str:
        """Gets the config of preprocessing, feature engineering and pretraining as a string. This is used to hash in the future.
        :return: the config of preprocessing, feature engineering and pretraining as a string
        """
        return str(self.config['preprocessing']) + str(self.config['feature_engineering']) + str(
            self.config["pretraining"])

    def get_fe_out(self) -> str:
        """Get the path to the feature engineering output folder

        :return: the path to the feature engineering output folder
        """
        return self.config["fe_loc_out"]

    def get_fe_in(self) -> str:
        """Get the path to the feature engineering input data folder

        :return: the path to the feature engineering input data folder
        """
        return self.config["fe_loc_in"]

    def get_pretraining(self) -> Pretrain:
        """Get the pretraining parameters

        :return: the pretraining object
        """
        return Pretrain.from_config(self.config["pretraining"])

    # Function to retrieve model data
    def get_models(self, data_shape: tuple) -> dict:
        """Get the models from the config

        :param data_shape: the shape of the data
        :return: the models
        """
        models: dict = {}
        # Loop through models
        logger.info("Models: " + str(self.config.get("models")))
        for model_name in self.config["models"]:
            model_config = self.config["models"][model_name]
            curr_model = None
            match model_config["type"]:
                case "example-fc-model":
                    curr_model = ExampleModel(model_config, model_name)
                case "classic-base-model":
                    curr_model = ClassicBaseModel(model_config, model_name)
                case "seg-simple-1d-cnn":
                    curr_model = SegmentationSimple1DCNN(model_config, data_shape, model_name)
                case "transformer":
                    curr_model = Transformer(model_config, data_shape, model_name)
                case "seg-unet-1d-cnn":
                    curr_model = SegmentationUnet1DCNN(model_config, data_shape, model_name)
<<<<<<< HEAD
                case "event-nan-regression-transformer":
                    curr_model = EventNaNRegressionTransformer(model_config, model_name)
                case "segmentation-GRU":
                    curr_model = SimpleGRUModel(model_config, data_shape, model_name)
                case "event-regression-transformer":
                    curr_model = EventRegressionTransformer(model_config, data_shape, model_name)
=======
>>>>>>> 0d1df9c6
                case _:
                    logger.critical("Model not found: " + model_config["type"])
                    raise ConfigException("Model not found: " + model_config["type"])

            models[model_name] = curr_model

        return models

    def get_model_store_loc(self) -> str:
        """Get the path to the model store directory

        :return: the path to the model store directory
        """
        return self.config["model_store_loc"]

    def get_ensemble(self, models: dict) -> Ensemble:
        """Get the ensemble from the config

        :param models: the models
        :return: the ensemble
        """

        curr_models: list = []
        # If length of weights and models is not equal, raise exception
        if len(self.config["ensemble"]["weights"]) != len(self.config["ensemble"]["models"]):
            logger.critical("Length of weights and models is not equal")
            raise ConfigException("Length of weights and models is not equal")

        if len(models) < len(self.config["ensemble"]["models"]):
            logger.critical("You cannot have more ensembles than models.")
            raise ConfigException("You cannot have more ensembles than models.")

        for model_name in self.config["ensemble"]["models"]:
            if model_name not in models:
                logger.critical(f"Model {model_name} not found in models.")
                raise ConfigException(f"Model {model_name} not found in models.")
            curr_models.append(models[model_name])

        # Create ensemble
        ensemble = Ensemble(
            curr_models, self.config["ensemble"]["weights"], self.config["ensemble"]["comb_method"], self.config["ensemble"])

        return ensemble

    def get_ensemble_loss(self) -> nn.Module:
        """Get the ensemble loss function from the config

        :return: the loss function
        """
        loss_class = None
        if self.config["ensemble_loss"] == "example_loss":
            loss_class = Loss().get_loss("example_loss")
        else:
            logger.critical("Loss function not found: " + self.config["loss"])
            raise ConfigException("Loss function not found: " + self.config["loss"])

        return loss_class

    def get_hpo(self) -> HPO:
        """Get the hyperparameter tuning method from the config

        :return: the hyperparameter tuning method
        """
        hpo_class = None
        if self.config["hpo"]["method"] == "example_hpo":
            hpo_class = HPO(None, None, None)
        else:
            raise ConfigException("Hyperparameter tuning method not found: " +
                                  self.config["hpo"]["method"])

        return hpo_class

    def get_cv(self) -> CV:
        """Get the cross validation method from the config

        :return: the cross validation method
        """
        cv_class = None
        if self.config["cv"]["method"] == "example_cv":
            cv_class = CV()
        else:
            raise ConfigException("Cross validation method not found: " +
                                  self.config["cv"]["method"])

        return cv_class

    # Function to retrieve train for submission
    def get_train_for_submission(self) -> bool:
        """Get whether to train for submission from the config

        :return: whether to train for submission
        """
        return self.config["train_for_submission"]

    # Function to retrieve scoring
    def get_scoring(self) -> bool:
        """Get whether to score from the config

        :return: whether to score
        """
        return self.config["scoring"]

    def get_browser_plot(self) -> bool:
        """Get whether to visualize from the config

        :return: whether to visualize
        """
        return self.config["visualize_preds"]["browser_plot"]

    def get_number_of_plots(self) -> int:
        """Get the number of plots from the config

        :return: the number of plots
        """
        return self.config["visualize_preds"]["n"]

    def get_store_plots(self) -> bool:
        """Get whether to store plots from the config

        :return: whether to store plots
        """
        return self.config["visualize_preds"]["save"]


# ConfigException class
class ConfigException(Exception):
    """
    Exception class for configuration.
    Raises an exception when the config.json is not correct.
    """
    pass<|MERGE_RESOLUTION|>--- conflicted
+++ resolved
@@ -5,15 +5,12 @@
 from ..cv.cv import CV
 from ..ensemble.ensemble import Ensemble
 from ..feature_engineering.feature_engineering import FE
-<<<<<<< HEAD
 from ..feature_engineering.kurtosis import Kurtosis
 from ..feature_engineering.mean import Mean
 from ..feature_engineering.rotation import Rotation
 from ..feature_engineering.skewness import Skewness
 from ..feature_engineering.time import Time
 from ..feature_engineering.derivative import Derivative
-=======
->>>>>>> 0d1df9c6
 from ..hpo.hpo import HPO
 from ..logger.logger import logger
 from ..loss.loss import Loss
@@ -22,12 +19,9 @@
 from ..models.seg_simple_1d_cnn import SegmentationSimple1DCNN
 from ..models.transformers.transformer import Transformer
 from ..models.seg_unet_1d_cnn import SegmentationUnet1DCNN
-<<<<<<< HEAD
 from ..models.transformers.event_nan_regression_transformer import EventNaNRegressionTransformer
 from ..models.basic_GRU_model import SimpleGRUModel
 from ..models.transformers.event_regression_transformer import EventRegressionTransformer
-=======
->>>>>>> 0d1df9c6
 from ..preprocessing.pp import PP
 from ..pretrain.pretrain import Pretrain
 
@@ -116,60 +110,7 @@
 
         :return: the feature engineering steps and their names
         """
-<<<<<<< HEAD
-        fe_steps: dict = {}
-        fe_s: list = []
-        for fe_step in self.config["feature_engineering"]:
-            if fe_step == "kurtosis":
-                fe_steps["kurtosis"] = Kurtosis(
-                    self.config["feature_engineering"]["kurtosis"])
-                window_sizes = self.config["feature_engineering"]["kurtosis"]["window_sizes"]
-                window_sizes.sort()
-                window_sizes = str(window_sizes).replace(" ", "")
-                features = self.config["feature_engineering"]["kurtosis"]["features"]
-                features.sort()
-                features = str(features).replace(" ", "")
-                fe_s.append(fe_step + features + window_sizes)
-            elif fe_step == "skewness":
-                fe_steps["skewness"] = Skewness(
-                    self.config["feature_engineering"]["skewness"])
-                window_sizes = self.config["feature_engineering"]["skewness"]["window_sizes"]
-                window_sizes.sort()
-                window_sizes = str(window_sizes).replace(" ", "")
-                features = self.config["feature_engineering"]["skewness"]["features"]
-                features.sort()
-                features = str(features).replace(" ", "")
-                fe_s.append(fe_step + features + window_sizes)
-            elif fe_step == "mean":
-                fe_steps["mean"] = Mean(
-                    self.config["feature_engineering"]["mean"])
-                window_sizes = self.config["feature_engineering"]["mean"]["window_sizes"]
-                window_sizes.sort()
-                window_sizes = str(window_sizes).replace(" ", "")
-                features = self.config["feature_engineering"]["mean"]["features"]
-                features.sort()
-                features = str(features).replace(" ", "")
-                fe_s.append(fe_step + features + window_sizes)
-            elif fe_step == "time":
-                fe_steps["time"] = Time(
-                    self.config["feature_engineering"]["time"])
-                fe_s.append(fe_step)
-            elif fe_step == "rotation":
-                fe_steps["rotation"] = Rotation(
-                    self.config["feature_engineering"]["rotation"])
-                fe_s.append(fe_step)
-            elif fe_step == "f_derivative_anglez":
-                fe_steps["f_derivative_anglez"] = Derivative(self.config)
-                fe_s.append(fe_step)
-            else:
-                logger.critical("Feature engineering step not found: " + fe_step)
-                raise ConfigException(
-                    "Feature engineering step not found: " + fe_step)
-
-        return fe_steps, fe_s
-=======
         return FE.from_config(self.config["feature_engineering"])
->>>>>>> 0d1df9c6
 
     def get_pp_fe_pretrain(self) -> str:
         """Gets the config of preprocessing, feature engineering and pretraining as a string. This is used to hash in the future.
@@ -223,15 +164,6 @@
                     curr_model = Transformer(model_config, data_shape, model_name)
                 case "seg-unet-1d-cnn":
                     curr_model = SegmentationUnet1DCNN(model_config, data_shape, model_name)
-<<<<<<< HEAD
-                case "event-nan-regression-transformer":
-                    curr_model = EventNaNRegressionTransformer(model_config, model_name)
-                case "segmentation-GRU":
-                    curr_model = SimpleGRUModel(model_config, data_shape, model_name)
-                case "event-regression-transformer":
-                    curr_model = EventRegressionTransformer(model_config, data_shape, model_name)
-=======
->>>>>>> 0d1df9c6
                 case _:
                     logger.critical("Model not found: " + model_config["type"])
                     raise ConfigException("Model not found: " + model_config["type"])
