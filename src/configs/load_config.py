--- conflicted
+++ resolved
@@ -160,7 +160,6 @@
                 case "classic-base-model":
                     curr_model = ClassicBaseModel(model_config, model_name)
                 case "seg-simple-1d-cnn":
-<<<<<<< HEAD
                     curr_model = SegmentationSimple1DCNN(model_config, model_name)
                 case "transformer":
                     curr_model = Transformer(model_config, model_name)
@@ -170,25 +169,8 @@
                     curr_model = SegmentationUnet1DCNN(model_config, model_name)
                 case "event-seg-unet-1d-cnn":
                     curr_model = EventSegmentationUnet1DCNN(model_config, model_name)
-=======
-                    curr_model = SegmentationSimple1DCNN(
-                        model_config, data_shape, model_name)
-                case "transformer":
-                    curr_model = Transformer(
-                        model_config, data_shape, model_name)
-                case "segmentation-transformer":
-                    curr_model = SegmentationTransformer(
-                        model_config, data_shape, model_name)
-                case "seg-unet-1d-cnn":
-                    curr_model = SegmentationUnet1DCNN(
-                        model_config, data_shape, model_name)
-                case "event-seg-unet-1d-cnn":
-                    curr_model = EventSegmentationUnet1DCNN(
-                        model_config, data_shape, model_name)
                 case "split-event-seg-unet-1d-cnn":
-                    curr_model = SplitEventSegmentationUnet1DCNN(
-                        model_config, data_shape, model_name)
->>>>>>> 56a360f1
+                    curr_model = SplitEventSegmentationUnet1DCNN(model_config, model_name)
                 case _:
                     logger.critical("Model not found: " + model_config["type"])
                     raise ConfigException(
