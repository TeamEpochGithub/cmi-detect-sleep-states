--- conflicted
+++ resolved
@@ -167,13 +167,9 @@
                 case "segmentation-transformer":
                     curr_model = SegmentationTransformer(model_config, model_name)
                 case "seg-unet-1d-cnn":
-<<<<<<< HEAD
-                    curr_model = SegmentationUnet1DCNN(model_config, data_shape, model_name)
+                    curr_model = SegmentationUnet1DCNN(model_config, model_name)
                 case "event-res-gru":
-                    curr_model = EventResGRU(model_config, data_shape, model_name)
-=======
-                    curr_model = SegmentationUnet1DCNN(model_config, model_name)
->>>>>>> 0df5e592
+                    curr_model = EventResGRU(model_config, model_name)
                 case "event-seg-unet-1d-cnn":
                     curr_model = EventSegmentationUnet1DCNN(model_config, model_name)
                 case "split-event-seg-unet-1d-cnn":
