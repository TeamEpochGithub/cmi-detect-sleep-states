# In this file the correct classes are retrieved for the configuration
import json

from ..models.classic_base_model import ClassicBaseModel
# Preprocessing imports
from ..preprocessing.mem_reduce import MemReduce
from ..preprocessing.add_noise import AddNoise
from ..preprocessing.remove_unlabeled import RemoveUnlabeled
from ..preprocessing.split_windows import SplitWindows
from ..preprocessing.truncate import Truncate
from ..preprocessing.add_state_labels import AddStateLabels

# Feature engineering imports
from ..feature_engineering.kurtosis import Kurtosis
from ..feature_engineering.skewness import Skewness
from ..feature_engineering.mean import Mean

from ..logger.logger import logger

# Model imports
from ..models.example_model import ExampleModel

# Ensemble imports
from ..ensemble.ensemble import Ensemble

# Loss imports
from ..loss.loss import Loss

# HPO imports
from ..hpo.hpo import HPO

# CV imports
from ..cv.cv import CV


class ConfigLoader:

    # Initiate class using config path
    def __init__(self, config_path):
        self.config_path = config_path

        # Read JSON from file
        with open(config_path, 'r') as f:
            self.config = json.load(f)

    def get_config(self):
        return self.config

    def get_model_store_loc(self):
        return self.config["model_store_loc"]

    # Function to retrieve preprocessing steps
    def get_pp_steps(self, training=True):
        self.pp_steps = []
        for pp_step in self.config["preprocessing"]:
            match pp_step:
                case "mem_reduce":
                    self.pp_steps.append(MemReduce())
                case "add_noise":
                    self.pp_steps.append(AddNoise())
                case "split_windows":
                    self.pp_steps.append(SplitWindows())
                case "add_state_labels":
<<<<<<< HEAD
                    self.pp_steps.append(AddStateLabels())
                case "remove_unlabeled":
                    self.pp_steps.append(RemoveUnlabeled())
                case "truncate":
                    self.pp_steps.append(Truncate())
=======
                    if training:
                        self.pp_steps.append(AddStateLabels())
>>>>>>> b7d2c3c5
                case _:
                    logger.critical("Preprocessing step not found: " + pp_step)
                    raise ConfigException("Preprocessing step not found: " + pp_step)

        return self.pp_steps, self.config["preprocessing"]

    # Function to retrieve preprocessing data location out path
    def get_pp_out(self):
        return self.config["processed_loc_out"]

    # Function to retrieve preprocessing data location in path
    def get_pp_in(self):
        return self.config["processed_loc_in"]

    # Function to retrieve feature engineering classes from feature engineering folder
    def get_features(self):
        fe_steps = {}
        fe_s = []
        for fe_step in self.config["feature_engineering"]:
            if fe_step == "kurtosis":
                fe_steps["kurtosis"] = Kurtosis(self.config["feature_engineering"]["kurtosis"])
                window_sizes = self.config["feature_engineering"]["kurtosis"]["window_sizes"]
                window_sizes.sort()
                window_sizes = str(window_sizes).replace(" ", "")
                features = self.config["feature_engineering"]["kurtosis"]["features"]
                features.sort()
                features = str(features).replace(" ", "")
                fe_s.append(fe_step + features + window_sizes)
            elif fe_step == "skewness":
                fe_steps["skewness"] = Skewness(self.config["feature_engineering"]["skewness"])
                window_sizes = self.config["feature_engineering"]["skewness"]["window_sizes"]
                window_sizes.sort()
                window_sizes = str(window_sizes).replace(" ", "")
                features = self.config["feature_engineering"]["skewness"]["features"]
                features.sort()
                features = str(features).replace(" ", "")
                fe_s.append(fe_step + features + window_sizes)
            elif fe_step == "mean":
                fe_steps["mean"] = Mean(self.config["feature_engineering"]["mean"])
                window_sizes = self.config["feature_engineering"]["mean"]["window_sizes"]
                window_sizes.sort()
                window_sizes = str(window_sizes).replace(" ", "")
                features = self.config["feature_engineering"]["mean"]["features"]
                features.sort()
                features = str(features).replace(" ", "")
                fe_s.append(fe_step + features + window_sizes)
            else:
                logger.critical("Feature engineering step not found: " + fe_step)
                raise ConfigException(
                    "Feature engineering step not found: " + fe_step)

        return fe_steps, fe_s

    # Function to retrieve feature engineering data location out path
    def get_fe_out(self):
        return self.config["fe_loc_out"]

    # Function to retrieve feature engineering data location in path
    def get_fe_in(self):
        return self.config["fe_loc_in"]

    def get_log_to_wandb(self):
        return self.config["log_to_wandb"]

    # Function to retrieve model data
    def get_models(self):
        # Loop through models
        self.models = {}
        logger.info("Models: " + str(self.config.get("models")))
        for model in self.config["models"]:
            model_config = self.config["models"][model]
            curr_model = None
            match model_config["type"]:
                case "example-fc-model":
                    curr_model = ExampleModel(model_config)
                case "classic-base-model":
                    curr_model = ClassicBaseModel(model_config)
                case _:
                    logger.critical("Model not found: " + model_config["type"])
                    raise ConfigException("Model not found: " + model_config["type"])
            self.models[model] = curr_model

        return self.models

    # Function to retrieve ensemble data
    def get_ensemble(self, models):

        curr_models = []
        # If length of weights and models is not equal, raise exception
        if len(self.config["ensemble"]["weights"]) != len(self.config["ensemble"]["models"]):
            logger.critical("Length of weights and models is not equal")
            raise ConfigException("Length of weights and models is not equal")

        if len(models) < len(self.config["ensemble"]["models"]):
            logger.critical("You cannot have more ensembles than models.")
            raise ConfigException("You cannot have more ensembles than models.")

        for model_name in self.config["ensemble"]["models"]:
            if model_name not in models:
                logger.critical(f"Model {model_name} not found in models.")
                raise ConfigException(f"Model {model_name} not found in models.")
            curr_models.append(models[model_name])

        # Create ensemble
        ensemble = Ensemble(curr_models, self.config["ensemble"]["weights"], self.config["ensemble"]["comb_method"])

        return ensemble

    # Function to retrieve loss function

    def get_ensemble_loss(self):
        loss_class = None
        if self.config["ensemble_loss"] == "example_loss":
            loss_class = Loss().get_loss("example_loss")
        else:
            logger.critical("Loss function not found: " + self.config["loss"])
            raise ConfigException("Loss function not found: " + self.config["loss"])

        return loss_class

    # Function to retrieve hyperparameter tuning method
    def get_hpo(self):
        hpo_class = None
        if self.config["hpo"]["method"] == "example_hpo":
            hpo_class = HPO(None, None, None)
        else:
            raise ConfigException("Hyperparameter tuning method not found: " +
                                  self.config["hpo"]["method"])

        return hpo_class

    # Function to retrieve cross validation method
    def get_cv(self):
        cv_class = None
        if self.config["cv"]["method"] == "example_cv":
            cv_class = CV()
        else:
            raise ConfigException("Cross validation method not found: " +
                                  self.config["cv"]["method"])

        return cv_class

    # Function to retrieve train for submission
    def get_train_for_submission(self):
        return self.config["train_for_submission"]

    # Function to retrieve scoring
    def get_scoring(self):
        return self.config["scoring"]


# ConfigException class
class ConfigException(Exception):
    pass<|MERGE_RESOLUTION|>--- conflicted
+++ resolved
@@ -37,6 +37,7 @@
 
     # Initiate class using config path
     def __init__(self, config_path):
+        self.pp_steps = []
         self.config_path = config_path
 
         # Read JSON from file
@@ -61,16 +62,14 @@
                 case "split_windows":
                     self.pp_steps.append(SplitWindows())
                 case "add_state_labels":
-<<<<<<< HEAD
-                    self.pp_steps.append(AddStateLabels())
-                case "remove_unlabeled":
-                    self.pp_steps.append(RemoveUnlabeled())
-                case "truncate":
-                    self.pp_steps.append(Truncate())
-=======
                     if training:
                         self.pp_steps.append(AddStateLabels())
->>>>>>> b7d2c3c5
+                case "remove_unlabeled":
+                    if training:
+                        self.pp_steps.append(RemoveUnlabeled())
+                case "truncate":
+                    if training:
+                        self.pp_steps.append(Truncate())
                 case _:
                     logger.critical("Preprocessing step not found: " + pp_step)
                     raise ConfigException("Preprocessing step not found: " + pp_step)
