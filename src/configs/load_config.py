--- conflicted
+++ resolved
@@ -8,21 +8,7 @@
 # Feature engineering imports
 from ..feature_engineering.kurtosis import Kurtosis
 from ..feature_engineering.mean import Mean
-<<<<<<< HEAD
-
-# Model imports
-from ..models.example_model import ExampleModel
-from ..models.transformer.transformer import Transformer
-
-# Ensemble imports
-from ..ensemble.ensemble import Ensemble
-
-# Loss imports
-from ..loss.loss import Loss
-
-=======
 from ..feature_engineering.skewness import Skewness
->>>>>>> d7d0e32e
 # HPO imports
 from ..hpo.hpo import HPO
 from ..logger.logger import logger
@@ -31,6 +17,8 @@
 from ..models.classic_base_model import ClassicBaseModel
 # Model imports
 from ..models.example_model import ExampleModel
+from ..models.transformer.transformer import Transformer
+
 from ..preprocessing.add_event_labels import AddEventLabels
 from ..preprocessing.add_noise import AddNoise
 from ..preprocessing.add_state_labels import AddStateLabels
@@ -159,25 +147,16 @@
         for model in self.config["models"]:
             model_config = self.config["models"][model]
             curr_model = None
-<<<<<<< HEAD
-            if model_config["type"] == "example-fc-model":
-                curr_model = ExampleModel(model_config)
-            elif model_config["type"] == "transformer":
-                curr_model = Transformer(model_config)
-            else:
-                raise ConfigException(
-                    "Model not found: " + model_config["type"])
-
-=======
             match model_config["type"]:
                 case "example-fc-model":
                     curr_model = ExampleModel(model_config)
                 case "classic-base-model":
                     curr_model = ClassicBaseModel(model_config)
+                case "transformer":
+                    curr_model = Transformer(model_config)
                 case _:
                     logger.critical("Model not found: " + model_config["type"])
                     raise ConfigException("Model not found: " + model_config["type"])
->>>>>>> d7d0e32e
             self.models[model] = curr_model
 
         return self.models
