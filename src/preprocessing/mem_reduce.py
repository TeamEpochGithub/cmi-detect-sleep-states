import gc
import json

import numpy as np
import pandas as pd
import polars as pl

from ..logger.logger import logger
from ..preprocessing.pp import PP


class MemReduce(PP):
    """Preprocessing step that reduces the memory usage of the data

    It will reduce the memory usage of the data by changing the data types of the columns.
    """

<<<<<<< HEAD
    def __init__(self, encoding_path: str, **kwargs) -> None:
        """Initialize the MemReduce class.
=======
    def preprocess(self, data):
        return self.reduce_mem_usage(data)
>>>>>>> 6c068008

        :param encoding_path: the path to the encoding file of the series id
        """
        super().__init__(**kwargs)
        self.encoding_path: str = encoding_path

    def preprocess(self, data: pd.DataFrame) -> pd.DataFrame:
        """Preprocess the data by reducing the memory usage of the data.

        :param data: the dataframe to preprocess
        :return: the preprocessed dataframe
        """
        return self.reduce_mem_usage(data)

    def reduce_mem_usage(self, data: pd.DataFrame) -> pd.DataFrame:
        """Reduce the memory usage of the data.

        :param data: the dataframe to reduce
        :return: the reduced dataframe
        """
        # we should make the series id in to an int16
        # and save an encoding (a dict) as a json file somewhere
        # so, we can decode it later
<<<<<<< HEAD
        encoding = dict(zip(data['series_id'].unique(), range(len(data['series_id'].unique()))))
        # TODO Somehow don't open the file here to make this method testable
        with open(self.encoding_path, 'w') as f:
            json.dump(encoding, f)
        logger.debug(f"------ Done saving series encoding to {self.encoding_path}")
        data['series_id'] = data['series_id'].map(encoding)
        data['series_id'] = data['series_id'].astype('int16')
=======
        sids = data['series_id'].unique()
        encoding = dict(zip(sids, range(len(sids))))
        # TODO Don't open the file here to make this method testable
        with open(filename, 'w') as f:
            json.dump(encoding, f)

        logger.debug(f"------ Done saving series encoding to {filename}")
        data['series_id'] = data['series_id'].map(encoding).astype('int16')
>>>>>>> 6c068008

        timestamp_pl = pl.from_pandas(pd.Series(data.timestamp, copy=False))
        timestamp_pl = timestamp_pl.str.slice(0, 19)
        timestamp_pl = timestamp_pl.str.to_datetime(format="%Y-%m-%dT%H:%M:%S", time_unit='ms')
        logger.debug("------ Done converting timestamp to datetime")
        data['timestamp'] = timestamp_pl

        del timestamp_pl
        gc.collect()

        pad_type = {'step': np.uint32, 'series_id': np.uint16, 'enmo': np.float32,
                    'anglez': np.float32, 'timestamp': 'datetime64[ns]'}
        data = data.astype(pad_type)
        gc.collect()

        return data<|MERGE_RESOLUTION|>--- conflicted
+++ resolved
@@ -15,13 +15,8 @@
     It will reduce the memory usage of the data by changing the data types of the columns.
     """
 
-<<<<<<< HEAD
     def __init__(self, encoding_path: str, **kwargs) -> None:
         """Initialize the MemReduce class.
-=======
-    def preprocess(self, data):
-        return self.reduce_mem_usage(data)
->>>>>>> 6c068008
 
         :param encoding_path: the path to the encoding file of the series id
         """
@@ -45,24 +40,14 @@
         # we should make the series id in to an int16
         # and save an encoding (a dict) as a json file somewhere
         # so, we can decode it later
-<<<<<<< HEAD
-        encoding = dict(zip(data['series_id'].unique(), range(len(data['series_id'].unique()))))
-        # TODO Somehow don't open the file here to make this method testable
-        with open(self.encoding_path, 'w') as f:
-            json.dump(encoding, f)
-        logger.debug(f"------ Done saving series encoding to {self.encoding_path}")
-        data['series_id'] = data['series_id'].map(encoding)
-        data['series_id'] = data['series_id'].astype('int16')
-=======
         sids = data['series_id'].unique()
         encoding = dict(zip(sids, range(len(sids))))
         # TODO Don't open the file here to make this method testable
-        with open(filename, 'w') as f:
+        with open(self.encoding_path, 'w') as f:
             json.dump(encoding, f)
 
-        logger.debug(f"------ Done saving series encoding to {filename}")
+        logger.debug(f"------ Done saving series encoding to {self.encoding_path}")
         data['series_id'] = data['series_id'].map(encoding).astype('int16')
->>>>>>> 6c068008
 
         timestamp_pl = pl.from_pandas(pd.Series(data.timestamp, copy=False))
         timestamp_pl = timestamp_pl.str.slice(0, 19)
