'''This class is used to add the state labels like pseudo-NaN, asleep and dont predict to the data'''

from src.preprocessing.pp import PP
import pandas as pd
import numpy as np
from tqdm import tqdm


class AddStateLabels(PP):

    def preprocess(self, data):
        # initialize the columns
        data['NaN'] = 0
        data['awake'] = 0
        # Read the events dataframe
        events = pd.read_csv('data/raw/train_events.csv')
        events_copy = events.copy()
        events_copy.dropna(inplace=True)
<<<<<<< HEAD
        # This part does someneeded pp for getting the NaN series
        # This part figures out the series witouth Nan
        series_has_NaN = events.groupby(
            'series_id')['step'].apply(lambda x: x.isnull().any())
        series_has_NaN.value_counts()
        df_has_NaN = series_has_NaN.to_frame()
        df_has_NaN.reset_index(inplace=True)
        # notNaN = df_has_NaN.loc[df_has_NaN.step == 0]["series_id"].to_list()
        weird_series = ["0cfc06c129cc", "31011ade7c0a",
                        "55a47ff9dc8a", "a596ad0b82aa", "a9a2f7fac455"]
        # # Firstly we loop with the series without NaN
=======
        # This part does some needed pp for getting the NaN series
        series_has_nan = events.groupby('series_id')['step'].apply(lambda x: x.isnull().any())
        series_has_nan.value_counts()
        df_has_NaN = series_has_nan.to_frame()
        df_has_NaN.reset_index(inplace=True)
>>>>>>> 11a2f84a

        # this finds the series ids without NaN
        not_nan = df_has_NaN.loc[df_has_NaN.step == 0]["series_id"].to_list()
        # The series that do not have Nans but have missing labels at the end
        weird_series = ["0cfc06c129cc", "31011ade7c0a", "55a47ff9dc8a", "a596ad0b82aa", "a9a2f7fac455"]
        # Firstly we loop with the series without NaN

        for i, id in tqdm(enumerate(not_nan)):
            # Get the current series
            # Save the current series to the data
            current_series = self.get_train_series(data, events_copy, id)
<<<<<<< HEAD
            print(current_series["awake"].unique())
            # now apply the mask to the data
            data.loc[data['series_id'] == id,
                     'awake'] = current_series['awake']
            print(data.loc[data['series_id'] == id, 'awake'].unique())
            print(i/len(events['series_id'].unique())*100, '% done')
        # # after handling the series without NaN we handle the weird cases

        for i, id in enumerate(weird_series):
=======
            # this is needed because pandas is stupid
            awake_arr = current_series['awake'].to_numpy()      
            # update the data awake column with the current series awake column
            data.loc[data['series_id'] == id, 'awake'] = awake_arr

        # after handling the series without NaN we handle the weird cases
        # and add 2s for the awake labels
        for i, id in tqdm(enumerate(weird_series)):
>>>>>>> 11a2f84a
            # get the events with the current series id
            current_events = events[events["series_id"] == id]
            # get the last item of the current events
            last_event = current_events.tail(1)
            # set awake of current series to 2 for all rows after last_event
<<<<<<< HEAD
            data.loc[(data['series_id'] == id) & (data['step'] >
                                                  last_event['step'].values[0]), 'awake'] = 2
            plt.figure()
            sns.lineplot(data=data[data['series_id'] == id],
                         x="step", y="anglez", hue="awake", linewidth=0.5)
            plt.show()
=======
            data.loc[(data['series_id'] == id) & (data['step'] > last_event['step'].values[0]), 'awake'] = 2
>>>>>>> 11a2f84a

        # magic code i copied from EDA-Hugo to do the NaN stuff
        df_filled = events.copy()
        onset_mask = df_filled['event'] == 'onset'
        wakeup_mask = df_filled['event'] == 'wakeup'
        df_filled.loc[onset_mask, 'step'] = df_filled.groupby('series_id')[
            'step'].ffill().bfill()
        df_filled.loc[wakeup_mask, 'step'] = df_filled.groupby('series_id')[
            'step'].bfill().ffill()
        nan_events = df_filled[pd.isnull(df_filled['timestamp'])].copy()
        nan_series = nan_events['series_id'].unique()
        # now loop with the series with NaN
        for i, id in tqdm(enumerate(nan_series)):
            # Get the current series
            current_series = data[data['series_id'] == id]
<<<<<<< HEAD
            current_series = self.get_nan_train_series(
                current_series, nan_events, id)
            # Set the NaN column to be an int
            # Save the current series to the data
=======
            current_series = self.get_nan_train_series(current_series, nan_events, id)

>>>>>>> 11a2f84a
            data.loc[data['series_id'] == id, 'NaN'] = current_series['NaN']
            current_series = self.get_train_series(current_series, events, id)
            current_series.loc[current_series['NaN'] == 1, 'awake'] = 2
<<<<<<< HEAD
            plt.figure()
            sns.lineplot(data=current_series, x="step",
                         y="anglez", hue="awake", linewidth=0.5)
            plt.show()

=======

            data.loc[data['series_id'] == id, 'awake'] = current_series['awake']

        if 'NaN' in data.columns:
            data.drop(columns=['NaN'], inplace=True)
>>>>>>> 11a2f84a
        return data

    # This is copied over from EDA-Hugo
    def get_nan_train_series(self, current_series, train_events, series):
        current_events = train_events[train_events["series_id"] == series].copy(
        )

<<<<<<< HEAD
        # cleaning etc.
        # current_events = current_events.dropna()
        current_events["pseudo-NaN"] = current_events["event"].replace(
            {"onset": 1, "wakeup": 0})
        train = pd.merge(current_series, current_events[[
                         'step', 'pseudo-NaN']], on='step', how='left')
=======
        current_events["pseudo-NaN"] = current_events["event"].replace({"onset": 1, "wakeup": 0})
        train = pd.merge(current_series, current_events[['step', 'pseudo-NaN']], on='step', how='left')
>>>>>>> 11a2f84a

        # Set before filling so setup pseudo-NaN / sleeps
        train["pseudo-NaN"] = train["pseudo-NaN"].bfill(axis='rows')
        # Set future NaNs to 1 if step > last pseudo-NaN record
        train["NaN"] = np.where(
            train["pseudo-NaN"].isnull(), "unlabelled", "labelled")
        # Set NaNs to 1 if asleep
        train["NaN"] = np.where(train["pseudo-NaN"] == 0, "NaN", train["NaN"])
        # Fill final pseudo-NaNs
        train['pseudo-NaN'] = train['pseudo-NaN'].fillna(1)  # pseudo-NaN
        train["pseudo-NaN"] = train["pseudo-NaN"].astype("int")
        mask = (train["NaN"] == "unlabelled") | (train["NaN"] == "NaN")
        train.loc[mask, "NaN"] = 1
        train.loc[~mask, "NaN"] = 0
        train["NaN"] = train["NaN"].astype("int")
        return train

    # This is copied over from EDA-Hugo
    def get_train_series(self, train_series, train_events, series):
        current_series = train_series[train_series["series_id"] == series]
        current_events = train_events[train_events["series_id"] == series]

        # cleaning etc.
        current_events = current_events.dropna()
        current_events["step"] = current_events["step"].astype("int")
        current_events["awake"] = current_events["event"].replace(
            {"onset": 1, "wakeup": 0})

        train = pd.merge(current_series, current_events[[
                         'step', 'awake']], on='step', how='left')
        if 'awake_y' in train.columns:
            train.rename(columns={'awake_y': 'awake'}, inplace=True)
        if 'awake_x' in train.columns:
            train.drop(columns=['awake_x'], inplace=True)
        train["awake"] = train["awake"].bfill(axis='rows')

        train['awake'] = train['awake'].fillna(1)  # awake
        train["awake"] = train["awake"].astype("int")

        return train<|MERGE_RESOLUTION|>--- conflicted
+++ resolved
@@ -16,25 +16,11 @@
         events = pd.read_csv('data/raw/train_events.csv')
         events_copy = events.copy()
         events_copy.dropna(inplace=True)
-<<<<<<< HEAD
-        # This part does someneeded pp for getting the NaN series
-        # This part figures out the series witouth Nan
-        series_has_NaN = events.groupby(
-            'series_id')['step'].apply(lambda x: x.isnull().any())
-        series_has_NaN.value_counts()
-        df_has_NaN = series_has_NaN.to_frame()
-        df_has_NaN.reset_index(inplace=True)
-        # notNaN = df_has_NaN.loc[df_has_NaN.step == 0]["series_id"].to_list()
-        weird_series = ["0cfc06c129cc", "31011ade7c0a",
-                        "55a47ff9dc8a", "a596ad0b82aa", "a9a2f7fac455"]
-        # # Firstly we loop with the series without NaN
-=======
         # This part does some needed pp for getting the NaN series
         series_has_nan = events.groupby('series_id')['step'].apply(lambda x: x.isnull().any())
         series_has_nan.value_counts()
         df_has_NaN = series_has_nan.to_frame()
         df_has_NaN.reset_index(inplace=True)
->>>>>>> 11a2f84a
 
         # this finds the series ids without NaN
         not_nan = df_has_NaN.loc[df_has_NaN.step == 0]["series_id"].to_list()
@@ -46,17 +32,6 @@
             # Get the current series
             # Save the current series to the data
             current_series = self.get_train_series(data, events_copy, id)
-<<<<<<< HEAD
-            print(current_series["awake"].unique())
-            # now apply the mask to the data
-            data.loc[data['series_id'] == id,
-                     'awake'] = current_series['awake']
-            print(data.loc[data['series_id'] == id, 'awake'].unique())
-            print(i/len(events['series_id'].unique())*100, '% done')
-        # # after handling the series without NaN we handle the weird cases
-
-        for i, id in enumerate(weird_series):
-=======
             # this is needed because pandas is stupid
             awake_arr = current_series['awake'].to_numpy()      
             # update the data awake column with the current series awake column
@@ -65,22 +40,12 @@
         # after handling the series without NaN we handle the weird cases
         # and add 2s for the awake labels
         for i, id in tqdm(enumerate(weird_series)):
->>>>>>> 11a2f84a
             # get the events with the current series id
             current_events = events[events["series_id"] == id]
             # get the last item of the current events
             last_event = current_events.tail(1)
             # set awake of current series to 2 for all rows after last_event
-<<<<<<< HEAD
-            data.loc[(data['series_id'] == id) & (data['step'] >
-                                                  last_event['step'].values[0]), 'awake'] = 2
-            plt.figure()
-            sns.lineplot(data=data[data['series_id'] == id],
-                         x="step", y="anglez", hue="awake", linewidth=0.5)
-            plt.show()
-=======
             data.loc[(data['series_id'] == id) & (data['step'] > last_event['step'].values[0]), 'awake'] = 2
->>>>>>> 11a2f84a
 
         # magic code i copied from EDA-Hugo to do the NaN stuff
         df_filled = events.copy()
@@ -96,31 +61,16 @@
         for i, id in tqdm(enumerate(nan_series)):
             # Get the current series
             current_series = data[data['series_id'] == id]
-<<<<<<< HEAD
-            current_series = self.get_nan_train_series(
-                current_series, nan_events, id)
-            # Set the NaN column to be an int
-            # Save the current series to the data
-=======
             current_series = self.get_nan_train_series(current_series, nan_events, id)
 
->>>>>>> 11a2f84a
             data.loc[data['series_id'] == id, 'NaN'] = current_series['NaN']
             current_series = self.get_train_series(current_series, events, id)
             current_series.loc[current_series['NaN'] == 1, 'awake'] = 2
-<<<<<<< HEAD
-            plt.figure()
-            sns.lineplot(data=current_series, x="step",
-                         y="anglez", hue="awake", linewidth=0.5)
-            plt.show()
-
-=======
 
             data.loc[data['series_id'] == id, 'awake'] = current_series['awake']
 
         if 'NaN' in data.columns:
             data.drop(columns=['NaN'], inplace=True)
->>>>>>> 11a2f84a
         return data
 
     # This is copied over from EDA-Hugo
@@ -128,17 +78,8 @@
         current_events = train_events[train_events["series_id"] == series].copy(
         )
 
-<<<<<<< HEAD
-        # cleaning etc.
-        # current_events = current_events.dropna()
-        current_events["pseudo-NaN"] = current_events["event"].replace(
-            {"onset": 1, "wakeup": 0})
-        train = pd.merge(current_series, current_events[[
-                         'step', 'pseudo-NaN']], on='step', how='left')
-=======
         current_events["pseudo-NaN"] = current_events["event"].replace({"onset": 1, "wakeup": 0})
         train = pd.merge(current_series, current_events[['step', 'pseudo-NaN']], on='step', how='left')
->>>>>>> 11a2f84a
 
         # Set before filling so setup pseudo-NaN / sleeps
         train["pseudo-NaN"] = train["pseudo-NaN"].bfill(axis='rows')
