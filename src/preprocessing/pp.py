--- conflicted
+++ resolved
@@ -19,16 +19,11 @@
         if os.path.exists(path):
             logger.info(f'--- Preprocessed data already exists, reading from {path}')
             # Read the data from the path with polars
-<<<<<<< HEAD
-            processed = pd.read_parquet(path)
-            logger.info(f'--- Done reading from {path}')
-=======
             if self.use_pandas:
                 processed = pd.read_parquet(path)
             else:
                 processed = pl.read_parquet(path)
-            print(f'Data read from {path}')
->>>>>>> 50cffd13
+            logger.info(f'--- Done reading from {path}')
         else:
             # Recalculate the current path to save the data
             logger.info('--- Cache not found, preprocessing data...')
