--- conflicted
+++ resolved
@@ -24,13 +24,9 @@
         col_name = 'f_similarity_nan' if self.as_feature else 'similarity_nan'
 
         if len(series) < STEPS_PER_DAY:
-<<<<<<< HEAD
-            series[col_name] = np.ones(len(series)).astype(np.float32)
-=======
             logger.warning(f"Series {series.iloc[0]['series_id']} is shorter than a day,"
                            f" setting similarity to 1. Should never happen...")
             series['f_similarity_nan'] = 1
->>>>>>> 2e686c05
             return series
 
         # pad the series to a multiple of steps per day
