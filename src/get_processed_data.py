import gc
import os
import tracemalloc

import pandas as pd
import numpy as np
import json

from src import data_info
from src.configs.load_model_config import ModelConfigLoader
from src.feature_engineering.feature_engineering import FE
from src.logger.logger import logger
from src.preprocessing.pp import PP
from src.util.hash_config import hash_config
from tqdm import tqdm

_STEP_HASH_LENGTH = 5


def log_memory():
    size, peak = tracemalloc.get_traced_memory()
    logger.debug(
        f"Current memory usage is {size / 10 ** 6:.2f} MB; Peak was {peak / 10 ** 6:.2f} MB")
    tracemalloc.reset_peak()


def get_processed_data(config: ModelConfigLoader, training=True, save_output=True) -> dict:
    """
    Run pp and fe steps when not cached, returns the data as a dict of dataframes.
    One df per series. Keys are series ids (not encoded)

    """

    # Get the preprocessing and feature engineering steps
    pp_steps: list[PP] = config.get_pp_steps(training=training)
    fe_steps = config.get_fe_steps()

    steps: list[PP | FE] = pp_steps + fe_steps
    step_names: list[str] = [step.__class__.__name__ for step in steps]
    step_hashes: list[str] = [hash_config(step, _STEP_HASH_LENGTH) for step in
                              steps]  # I think it looks a little silly to use hash_config here...

    logger.info(f'--- Running preprocessing & feature engineering steps: {steps}')

    assert config.config['preprocessing'][0]['kind'] == 'mem_reduce', 'The first preprocessing step must be mem_reduce'

    i: int = 0
    processed: dict = {}
<<<<<<< HEAD

    # iterate backwards through steps to find the last step that is already cached
=======
>>>>>>> c1c586b7
    for i in range(len(step_hashes), -1, -1):
        path = config.get_processed_out() + '/' + '_'.join(step_hashes[:i])
        # check if the final result of the preprocessing exists
        if os.path.exists(path) and i != 0:
            logger.info(f'Reading existing files at: {path}')
<<<<<<< HEAD
            for filename in tqdm(os.listdir(path)):
                sid = int(filename.split('.')[0])
                processed[sid] = pd.read_parquet(filename)
=======
            # The test data will have different ids so we need to read the encoding
            assert os.path.exists(config.config['preprocessing'][0]['id_encoding_path']), 'The id encoding file does not exist, run mem_reduce again'
            ids = json.load(open(config.config['preprocessing'][0]['id_encoding_path']))
            # read the files within the folder in to a dict of dfs
            for k in ids.values():
                filename = path + '/' + str(k) + '.parquet'
                processed[k] = pd.read_parquet(filename)
>>>>>>> c1c586b7
            gc.collect()
            logger.info('Finished reading')
            break
        else:
            logger.debug(f'File not found at: {path}')

    tracemalloc.start()
    log_memory()

    # if no steps were cached, read the raw data
    if i == 0:
        series_path = config.get_train_series_path(
        ) if training else config.get_test_series_path()
        logger.info(f'No files found, reading from: {series_path}')
        processed = pd.read_parquet(series_path)
        logger.info(f'Data read from: {series_path}')

    # run all remaining steps
    for j, step in enumerate(step_hashes[i:]):
        # for the raw dataframe logging memory takes so long that it is not worth it
        if isinstance(processed, dict):
            logger.debug(f'Memory usage of processed data: {mem_usage(processed) / 1e6:.2f} MB')
        log_memory()
        path = config.get_processed_out() + '/' + '_'.join(step_hashes[:i + j + 1])
        # step is the string name of the step to apply
        step = steps[i + j]
        logger.info(f'--- Applying step: {step_names[i + j]}')
        data_info.substage = step_hashes[i + j]
        # only mem reduce uses the datfarme input and the rest will use dicts so this
        # should be fine as long as mem_reduce is used first
        processed = step.run(processed)
        gc.collect()

        # save the result
        logger.info('--- Step was applied')
        if save_output:
            logger.info(f'--- Saving to: {path}')
            if not os.path.exists(path):
                os.makedirs(path)
            for sid in tqdm(processed.keys()):
                processed[sid].to_parquet(path + '/' + str(sid) + '.parquet')

            logger.info('--- Finished saving')
    log_memory()
    logger.debug(
        f'Memory usage of processed dataframe: {mem_usage(processed).sum() / 1e6:.2f} MB')
    tracemalloc.stop()
    # once processing is done we need to return a single dataframe
    logger.info('--- Combining dataframes')
    # add back the removd series_id column
    for sid in processed.keys():
        processed[sid]['series_id'] = sid
        processed[sid]['series_id'].astype(np.uint16)
    # combine the dataframes in the dict in to a single df
    # while adding back the series id column to them
    processed_df = pd.concat(processed.values(), ignore_index=True)
    del processed
    gc.collect()
    logger.info('--- Finished combining dataframes')
    return processed_df


def mem_usage(data: dict | pd.DataFrame) -> int:
    return sum(df.memory_usage().sum() for df in data.values())<|MERGE_RESOLUTION|>--- conflicted
+++ resolved
@@ -46,29 +46,15 @@
 
     i: int = 0
     processed: dict = {}
-<<<<<<< HEAD
-
     # iterate backwards through steps to find the last step that is already cached
-=======
->>>>>>> c1c586b7
     for i in range(len(step_hashes), -1, -1):
         path = config.get_processed_out() + '/' + '_'.join(step_hashes[:i])
         # check if the final result of the preprocessing exists
         if os.path.exists(path) and i != 0:
             logger.info(f'Reading existing files at: {path}')
-<<<<<<< HEAD
             for filename in tqdm(os.listdir(path)):
                 sid = int(filename.split('.')[0])
                 processed[sid] = pd.read_parquet(filename)
-=======
-            # The test data will have different ids so we need to read the encoding
-            assert os.path.exists(config.config['preprocessing'][0]['id_encoding_path']), 'The id encoding file does not exist, run mem_reduce again'
-            ids = json.load(open(config.config['preprocessing'][0]['id_encoding_path']))
-            # read the files within the folder in to a dict of dfs
-            for k in ids.values():
-                filename = path + '/' + str(k) + '.parquet'
-                processed[k] = pd.read_parquet(filename)
->>>>>>> c1c586b7
             gc.collect()
             logger.info('Finished reading')
             break
