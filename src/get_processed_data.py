import gc
import os
import tracemalloc

import pandas as pd
import numpy as np
import json

from src import data_info
from src.configs.load_model_config import ModelConfigLoader
from src.feature_engineering.feature_engineering import FE
from src.logger.logger import logger
from src.preprocessing.pp import PP
from src.util.hash_config import hash_config
from tqdm import tqdm

_STEP_HASH_LENGTH = 5


def log_memory():
    size, peak = tracemalloc.get_traced_memory()
    logger.debug(
        f"Current memory usage is {size / 10 ** 6:.2f} MB; Peak was {peak / 10 ** 6:.2f} MB")
    tracemalloc.reset_peak()


def get_processed_data(config: ModelConfigLoader, training=True, save_output=True) -> dict:
    """
    Run pp and fe steps when not cached, returns the data as a dict of dataframes.
    One df per series. Keys are series ids (not encoded)

    """

    # Get the preprocessing and feature engineering steps
    pp_steps: list[PP] = config.get_pp_steps(training=training)
    fe_steps = config.get_fe_steps()

    steps: list[PP | FE] = pp_steps + fe_steps
    step_names: list[str] = [step.__class__.__name__ for step in steps]
    step_hashes: list[str] = [hash_config(step, _STEP_HASH_LENGTH) for step in
                              steps]  # I think it looks a little silly to use hash_config here...

    logger.info(f'--- Running preprocessing & feature engineering steps: {steps}')

    assert config.config['preprocessing'][0]['kind'] == 'mem_reduce', 'The first preprocessing step must be mem_reduce'

    i: int = 0
    processed: dict = {}
<<<<<<< HEAD
    # iterate backwards through steps to find the last step that is already cached
=======

>>>>>>> 142f2b50
    for i in range(len(step_hashes), -1, -1):
        path = config.get_processed_out() + '/' + '_'.join(step_hashes[:i])
        # check if the final result of the preprocessing exists
        if os.path.exists(path) and i != 0:
            logger.info(f'Reading existing files at: {path}')
            for filename in tqdm(os.listdir(path)):
                sid = int(filename.split('.')[0])
                processed[sid] = pd.read_parquet(filename)
            gc.collect()
            logger.info('Finished reading')
            break
        else:
            logger.debug(f'File not found at: {path}')

    tracemalloc.start()
    log_memory()

    # if no steps were cached, read the raw data
    if i == 0:
        series_path = config.get_train_series_path(
        ) if training else config.get_test_series_path()
        logger.info(f'No files found, reading from: {series_path}')
        processed = pd.read_parquet(series_path)
        logger.info(f'Data read from: {series_path}')

    # run all remaining steps
    for j, step in enumerate(step_hashes[i:]):
        # for the raw dataframe logging memory takes so long that it is not worth it
        if isinstance(processed, dict):
            logger.debug(f'Memory usage of processed data: {mem_usage(processed) / 1e6:.2f} MB')
        log_memory()
        path = config.get_processed_out() + '/' + '_'.join(step_hashes[:i + j + 1])
        # step is the string name of the step to apply
        step = steps[i + j]
        logger.info(f'--- Applying step: {step_names[i + j]}')
        data_info.substage = step_hashes[i + j]
        # only mem reduce uses the datfarme input and the rest will use dicts so this
        # should be fine as long as mem_reduce is used first
        processed = step.run(processed)
        gc.collect()

        # save the result
        logger.info('--- Step was applied')
        if save_output:
            logger.info(f'--- Saving to: {path}')
            if not os.path.exists(path):
                os.makedirs(path)
            for sid in tqdm(processed.keys()):
                processed[sid].to_parquet(path + '/' + str(sid) + '.parquet')

            logger.info('--- Finished saving')
    log_memory()
    logger.debug(
        f'Memory usage of processed dataframe: {mem_usage(processed).sum() / 1e6:.2f} MB')
    tracemalloc.stop()
    # once processing is done we need to return a single dataframe
    logger.info('--- Combining dataframes')
    # add back the removd series_id column
    for sid in processed.keys():
        processed[sid]['series_id'] = sid
        processed[sid]['series_id'].astype(np.uint16)
    # combine the dataframes in the dict in to a single df
    # while adding back the series id column to them
    processed_df = pd.concat(processed.values(), ignore_index=True)
    del processed
    gc.collect()
    logger.info('--- Finished combining dataframes')
    return processed_df


def mem_usage(data: dict | pd.DataFrame) -> int:
    return sum(df.memory_usage().sum() for df in data.values())<|MERGE_RESOLUTION|>--- conflicted
+++ resolved
@@ -46,11 +46,8 @@
 
     i: int = 0
     processed: dict = {}
-<<<<<<< HEAD
+
     # iterate backwards through steps to find the last step that is already cached
-=======
-
->>>>>>> 142f2b50
     for i in range(len(step_hashes), -1, -1):
         path = config.get_processed_out() + '/' + '_'.join(step_hashes[:i])
         # check if the final result of the preprocessing exists
