import gc
import os
import tracemalloc

import pandas as pd

from src import data_info
from src.configs.load_model_config import ModelConfigLoader
from src.feature_engineering.feature_engineering import FE
from src.logger.logger import logger
from src.preprocessing.pp import PP
from src.util.hash_config import hash_config

_STEP_HASH_LENGTH = 5


def log_memory():
    size, peak = tracemalloc.get_traced_memory()
    logger.debug(
        f"Current memory usage is {size / 10 ** 6:.2f} MB; Peak was {peak / 10 ** 6:.2f} MB")
    tracemalloc.reset_peak()


<<<<<<< HEAD
def get_processed_data(config: ModelConfigLoader, training=True, save_output=True) -> pd.DataFrame:
    # TODO Use the a hash of the string representations of each PP and FE step
=======
def get_processed_data(config: ConfigLoader, training=True, save_output=True) -> pd.DataFrame:
>>>>>>> 4feb3edc
    pp_steps: list[PP] = config.get_pp_steps(training=training)
    fe_steps = config.get_fe_steps()

    steps: list[PP | FE] = pp_steps + fe_steps
    step_names: list[str] = [step.__class__.__name__ for step in steps]
    step_hashes: list[str] = [hash_config(step, _STEP_HASH_LENGTH) for step in
                              steps]  # I think it looks a little silly to use hash_config here...

    logger.info(f'--- Running preprocessing & feature engineering steps: {steps}')

    i: int = 0
    processed: pd.DataFrame = pd.DataFrame()
<<<<<<< HEAD
    for i in range(len(step_names), -1, -1):
        path = config.get_processed_out() + '/' + \
            '_'.join(step_names[:i]) + '.parquet'
=======
    for i in range(len(step_hashes), -1, -1):
        path = config.get_pp_out() + '/' + '_'.join(step_hashes[:i]) + '.parquet'
>>>>>>> 4feb3edc
        # check if the final result of the preprocessing exists
        if os.path.exists(path):
            logger.info(f'Reading existing file at: {path}')
            processed = pd.read_parquet(path)
            logger.info('Finished reading')
            break
        else:
            logger.debug(f'File not found at: {path}')

    tracemalloc.start()
    log_memory()
    if i == 0:
        series_path = config.get_train_series_path(
        ) if training else config.get_test_series_path()
        logger.info(f'No files found, reading from: {series_path}')
        processed = pd.read_parquet(series_path)
        logger.info(f'Data read from: {series_path}')

    # now using i run the preprocessing steps that were not applied
    for j, step in enumerate(step_hashes[i:]):
        log_memory()
<<<<<<< HEAD
        logger.debug(
            f'Memory usage of processed dataframe: {processed.memory_usage().sum() / 1e6:.2f} MB')
        path = config.get_processed_out() + '/' + \
            '_'.join(step_names[:i + j + 1]) + '.parquet'
=======
        logger.debug(f'Memory usage of processed dataframe: {processed.memory_usage().sum() / 1e6:.2f} MB')
        path = config.get_pp_out() + '/' + '_'.join(step_hashes[:i + j + 1]) + '.parquet'
>>>>>>> 4feb3edc
        # step is the string name of the step to apply
        step = steps[i + j]
        logger.info(f'--- Applying step: {step_names[i + j]}')
        data_info.substage = step_hashes[i + j]

        processed = step.run(processed)
        gc.collect()

        # save the result
        logger.info('--- Step was applied')
        if save_output:
            logger.info(f'--- Saving to: {path}')
            processed.to_parquet(path)
            logger.info('--- Finished saving')
    log_memory()
    logger.debug(
        f'Memory usage of processed dataframe: {processed.memory_usage().sum() / 1e6:.2f} MB')
    tracemalloc.stop()
    return processed<|MERGE_RESOLUTION|>--- conflicted
+++ resolved
@@ -21,12 +21,8 @@
     tracemalloc.reset_peak()
 
 
-<<<<<<< HEAD
 def get_processed_data(config: ModelConfigLoader, training=True, save_output=True) -> pd.DataFrame:
     # TODO Use the a hash of the string representations of each PP and FE step
-=======
-def get_processed_data(config: ConfigLoader, training=True, save_output=True) -> pd.DataFrame:
->>>>>>> 4feb3edc
     pp_steps: list[PP] = config.get_pp_steps(training=training)
     fe_steps = config.get_fe_steps()
 
@@ -39,14 +35,8 @@
 
     i: int = 0
     processed: pd.DataFrame = pd.DataFrame()
-<<<<<<< HEAD
-    for i in range(len(step_names), -1, -1):
-        path = config.get_processed_out() + '/' + \
-            '_'.join(step_names[:i]) + '.parquet'
-=======
     for i in range(len(step_hashes), -1, -1):
-        path = config.get_pp_out() + '/' + '_'.join(step_hashes[:i]) + '.parquet'
->>>>>>> 4feb3edc
+        path = config.get_processed_out() + '/' + '_'.join(step_hashes[:i]) + '.parquet'
         # check if the final result of the preprocessing exists
         if os.path.exists(path):
             logger.info(f'Reading existing file at: {path}')
@@ -68,15 +58,8 @@
     # now using i run the preprocessing steps that were not applied
     for j, step in enumerate(step_hashes[i:]):
         log_memory()
-<<<<<<< HEAD
-        logger.debug(
-            f'Memory usage of processed dataframe: {processed.memory_usage().sum() / 1e6:.2f} MB')
-        path = config.get_processed_out() + '/' + \
-            '_'.join(step_names[:i + j + 1]) + '.parquet'
-=======
         logger.debug(f'Memory usage of processed dataframe: {processed.memory_usage().sum() / 1e6:.2f} MB')
-        path = config.get_pp_out() + '/' + '_'.join(step_hashes[:i + j + 1]) + '.parquet'
->>>>>>> 4feb3edc
+        path = config.get_processed_out() + '/' + '_'.join(step_hashes[:i + j + 1]) + '.parquet'
         # step is the string name of the step to apply
         step = steps[i + j]
         logger.info(f'--- Applying step: {step_names[i + j]}')
