from src.configs.load_config import ConfigLoader
from src.logger.logger import logger
import os
import pandas as pd
import gc


<<<<<<< HEAD
def get_processed_data(config, series_path, save_output=True, training=True):
    pp_steps, pp_step_names = config.get_pp_steps(training)
=======
def get_processed_data(config: ConfigLoader, training=True, save_output=True) -> pd.DataFrame:
    pp_steps, pp_step_names = config.get_pp_steps(training=training)
>>>>>>> 04f4a135
    fe_steps, fe_step_names = config.get_features()
    fe_steps = [fe_steps[key] for key in fe_steps]
    step_names = pp_step_names + fe_step_names
    steps = pp_steps + fe_steps

    i: int = 0
    processed: pd.DataFrame = pd.DataFrame()
    for i in range(len(step_names), -1, -1):
        path = config.get_pp_out() + '/' + '_'.join(step_names[:i]) + '.parquet'
        # check if the final result of the preprocessing exists
        if os.path.exists(path):
            logger.info(f'Reading existing file at: {path}')
            processed = pd.read_parquet(path)
            logger.info('Finished reading')
            break
        else:
            logger.debug(f'File not found at: {path}')

    if i == 0:
        series_path = config.get_train_series_path() if training else config.get_test_series_path()
        logger.info(f'No files found, reading from: {series_path}')
        processed = pd.read_parquet(series_path)
        logger.info(f'Data read from: {series_path}')

    # now using i run the preprocessing steps that were not applied
    for j, step in enumerate(step_names[i:]):
        path = config.get_pp_out() + '/' + '_'.join(step_names[:i + j + 1]) + '.parquet'
        # step is the string name of the step to apply
        step = steps[i + j]
        logger.info(f'--- Applying step: {step_names[i + j]}')
        processed = step.run(processed)
        gc.collect()
        # save the result
        logger.info('--- Step was applied')
        if save_output:
            logger.info(f'--- Saving to: {path}')
            processed.to_parquet(path)
            logger.info('--- Finished saving')
    return processed<|MERGE_RESOLUTION|>--- conflicted
+++ resolved
@@ -5,13 +5,9 @@
 import gc
 
 
-<<<<<<< HEAD
-def get_processed_data(config, series_path, save_output=True, training=True):
-    pp_steps, pp_step_names = config.get_pp_steps(training)
-=======
 def get_processed_data(config: ConfigLoader, training=True, save_output=True) -> pd.DataFrame:
     pp_steps, pp_step_names = config.get_pp_steps(training=training)
->>>>>>> 04f4a135
+
     fe_steps, fe_step_names = config.get_features()
     fe_steps = [fe_steps[key] for key in fe_steps]
     step_names = pp_step_names + fe_step_names
