--- conflicted
+++ resolved
@@ -182,11 +182,7 @@
         feature_cols = [col for col in df.columns if col.startswith('f_')]
 
         keep_columns: list[str] = ["awake", "onset", "wakeup", "onset-NaN", "wakeup-NaN",
-<<<<<<< HEAD
-                                   "hot-asleep", "hot-awake", "hot-NaN", "series_id"]
-=======
-                                   "hot-asleep", "hot-awake", "hot-NaN", "state-onset", "state-wakeup"]
->>>>>>> 2e686c05
+                                   "hot-asleep", "hot-awake", "hot-NaN", "state-onset", "state-wakeup", "series_id"]
         keep_y_train_columns: list = [column for column in keep_columns if column in df.columns]
 
         return df[feature_cols], df[keep_y_train_columns]
