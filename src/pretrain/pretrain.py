from __future__ import annotations

import numpy as np
import pandas as pd
from sklearn.model_selection import GroupShuffleSplit

from ..logger.logger import logger
from ..pretrain.downsampler import Downsampler
from ..scaler.scaler import Scaler


class Pretrain:
    """This class is used to prepare the data for training

    It's main functionality is to split the data into train and test sets,
    standardize the data according to the train set, split the data into features and labels,
    and convert the data to a numpy array.
    """

    def __init__(self, window_size: int, scaler: Scaler, downsampler: Downsampler, test_size: float):

        """Initialize the pretrain object

        :param scaler: the scaler to use
        :param downsampler: the downsampler to use
        :param remove_features: the features to remove
        :param test_size: the size of the test set
        """
        self.scaler = scaler
        self.window_size = window_size
        self.downsampler = downsampler
        self.test_size = test_size

    @staticmethod
    def from_config(config: dict) -> Pretrain:
        """Create a pretrain object from the config

        :param config: the config to create the pretrain object from
        :return: the pretrain object
        """
        # Instantiate downsampler object from config
        downsampler = None
        if config.get("downsample") is not None:
            downsampler = Downsampler(**config['downsample'])

        window_size = config.get("window_size", 17280)

        # Instantiate scaler object from config
        scaler = Scaler(**config['scaler'])
        test_size = config["test_size"]

        return Pretrain(window_size, scaler, downsampler, test_size)

    def pretrain_split(self, df: pd.DataFrame) -> (np.array, np.array, np.array, np.array, np.array, np.array, np.array):
        """Prepare the data for training

        It splits the data into train and test sets, standardizes the data according to the train set,
        splits the data into features and labels, and converts the data to a numpy array of shape (window, window_size, n_features).

        :param df: the dataframe to pretrain on
        :return: the train data, test data, train labels, test labels, train indices, test indices, and groups
        """

        train_data, test_data, train_idx, test_idx = self.train_test_split(df, test_size=self.test_size)

        X_train, y_train = self.split_on_labels(train_data)
        X_test, y_test = self.split_on_labels(test_data)

        # Apply downsampling
        if self.downsampler is not None:
            logger.info("Downsampling data with factor %s", str(self.downsampler.factor))
            self.window_size = self.window_size // self.downsampler.factor
            X_train = self.downsampler.downsampleX(X_train)
            X_test = self.downsampler.downsampleX(X_test)
            y_train = self.downsampler.downsampleY(y_train)
            y_test = self.downsampler.downsampleY(y_test)

        X_train = self.scaler.fit_transform(X_train).astype(np.float32)
        X_test = self.scaler.transform(X_test).astype(np.float32)
        y_train = y_train.to_numpy(dtype=np.float32)
        y_test = y_test.to_numpy(dtype=np.float32)

        X_train = self.to_windows(X_train, self.window_size)
        X_test = self.to_windows(X_test, self.window_size)
        y_train = self.to_windows(y_train, self.window_size)
        y_test = self.to_windows(y_test, self.window_size)

        groups = y_train[:, 0, -1]
        y_train = y_train[:, :, :-1]
        y_test = y_test[:, :, :-1]

        return X_train, X_test, y_train, y_test, train_idx, test_idx, groups

    def pretrain_final(self, df: pd.DataFrame) -> (np.array, np.array, np.array):
        """Prepare the data for training

        It splits the data into train and test sets, standardizes the data according to the train set,
        splits the data into features and labels, and converts the data to a numpy array of shape (window, window_size, n_features).

        :param df: the dataframe to pretrain on
        :return: the train data, test data, train labels, test labels, train indices and test indices
        """

        # Get the window size from the data (group by window feature and get the size of the first group)

        X_train, y_train = self.split_on_labels(df)

        # Apply downsampling
        if self.downsampler is not None:
            logger.info("Downsampling data with factor %s", str(self.downsampler.factor))
            X_train = self.downsampler.downsampleX(X_train)
            y_train = self.downsampler.downsampleY(y_train)

        # Apply scaler
        X_train = self.scaler.fit_transform(X_train).astype(np.float32)
        y_train = y_train.to_numpy(dtype=np.float32)

        X_train = self.to_windows(X_train, self.window_size)
        y_train = self.to_windows(y_train, self.window_size)

        groups = y_train[:, 0, -1]
        y_train = y_train[:, :, :-1]

        return X_train, y_train, groups

    def preprocess(self, x_data: pd.DataFrame) -> np.array:
        """Prepare the data for submission

        The data is supposed to be processed the same way as for the training and testing data.

        :param x_data: the dataframe to preprocess
        :return: the processed data
        """
        x_data = self.get_features(x_data)

        # Apply downsampling
        if self.downsampler is not None:
            logger.info("Downsampling data with factor %s", str(self.downsampler.factor))
            self.window_size = self.window_size // self.downsampler.factor
            x_data = self.downsampler.downsampleX(x_data)

        x_data = self.scaler.transform(x_data).astype(np.float32)
        return self.to_windows(x_data, self.window_size)

    @staticmethod
    def train_test_split(df: pd.DataFrame, test_size: float = 0.2) -> (pd.DataFrame, pd.DataFrame, np.array, np.array):
        """Split data into train and test on series id using GroupShuffleSplit

        :param df: the dataframe to split
        :param test_size: the size of the test set
        :return: the train data, test data, train indices and test indices
        """
        groups = df["series_id"]
        gss = GroupShuffleSplit(n_splits=1, test_size=test_size, random_state=42)
        train_idx, test_idx = next(gss.split(df, groups=groups))
        train_data = df.iloc[train_idx]
        test_data = df.iloc[test_idx]

        return train_data, test_data, train_idx, test_idx

    @staticmethod
    def get_features(df: pd.DataFrame) -> pd.DataFrame:
        """Split the labels from the features

        :param df: the dataframe to split
        :return: the data and features
        """
        df = df.rename(columns={"enmo": "f_enmo", "anglez": "f_anglez"})
        feature_cols = [col for col in df.columns if col.startswith('f_')]

        return df[feature_cols]

    @staticmethod
    def split_on_labels(df: pd.DataFrame) -> (pd.DataFrame, pd.DataFrame, pd.DataFrame):
        """Split the data from the labels

        :param df: the dataframe to split
        :return: the data + features (1) and labels (2)
        """
        # Rename enmo and anglez to f_enmo and f_anglez
        df = df.rename(columns={"enmo": "f_enmo", "anglez": "f_anglez"})
        feature_cols = [col for col in df.columns if col.startswith('f_')]

        keep_columns: list[str] = ["awake", "onset", "wakeup", "onset-NaN", "wakeup-NaN",
<<<<<<< HEAD
                                   "hot-asleep", "hot-awake", "hot-NaN", "state-onset", "state-wakeup", "series_id"]
=======
                                   "hot-asleep", "hot-awake", "hot-NaN", "hot-unlabeled", "state-onset", "state-wakeup"]
>>>>>>> c5e0db53
        keep_y_train_columns: list = [column for column in keep_columns if column in df.columns]

        return df[feature_cols], df[keep_y_train_columns]

    @staticmethod
    def to_windows(arr: np.ndarray, window_size: int) -> np.array:
        """Convert an array to a 3D tensor with shape (window, window_size, n_features)

        It's really just a simple reshape, but specifically for the windows.
        window_size is the number of steps in a window.

        :param arr: the array to convert, with shape (dataset length, number of columns)
        :param window_size: the size of the window
        :return: the numpy array of shape (window, window_size, n_features)
        """
        return arr.reshape(-1, window_size, arr.shape[-1])<|MERGE_RESOLUTION|>--- conflicted
+++ resolved
@@ -51,7 +51,8 @@
 
         return Pretrain(window_size, scaler, downsampler, test_size)
 
-    def pretrain_split(self, df: pd.DataFrame) -> (np.array, np.array, np.array, np.array, np.array, np.array, np.array):
+    def pretrain_split(self, df: pd.DataFrame) -> (
+    np.array, np.array, np.array, np.array, np.array, np.array, np.array):
         """Prepare the data for training
 
         It splits the data into train and test sets, standardizes the data according to the train set,
@@ -182,11 +183,8 @@
         feature_cols = [col for col in df.columns if col.startswith('f_')]
 
         keep_columns: list[str] = ["awake", "onset", "wakeup", "onset-NaN", "wakeup-NaN",
-<<<<<<< HEAD
-                                   "hot-asleep", "hot-awake", "hot-NaN", "state-onset", "state-wakeup", "series_id"]
-=======
-                                   "hot-asleep", "hot-awake", "hot-NaN", "hot-unlabeled", "state-onset", "state-wakeup"]
->>>>>>> c5e0db53
+                                   "hot-asleep", "hot-awake", "hot-NaN", "hot-unlabeled", "state-onset", "state-wakeup",
+                                   "series_id"]
         keep_y_train_columns: list = [column for column in keep_columns if column in df.columns]
 
         return df[feature_cols], df[keep_y_train_columns]
