--- conflicted
+++ resolved
@@ -2,9 +2,6 @@
 import numpy as np
 
 
-<<<<<<< HEAD
-def run(test_series_path):
-=======
 def to_test(x: int):
     """
     Test function to see if pipeline works well. It does...
@@ -15,7 +12,6 @@
 
 
 def run(test_series_path, submit):
->>>>>>> c5354cf8
     test = pd.read_parquet(test_series_path)
     test["timestamp"] = pd.to_datetime(test["timestamp"], utc=True)
     test["day"] = test["timestamp"].dt.day
@@ -28,24 +24,14 @@
     submission = submission.drop(
         submission[(submission['hour'] > 22) & (submission['event'] == 'onset')].index)
     # Drop row with awake event if hour is more than 12
-<<<<<<< HEAD
-    submission = submission.drop(submission[(submission['hour'] > 9) & (
-        submission['hour'] < 6) & (submission['event'] == 'awake')].index)
-=======
     submission = submission.drop(
         submission[(submission['hour'] > 9) & (submission['hour'] < 6) & (submission['event'] == 'awake')].index)
->>>>>>> c5354cf8
 
     # Keep random onset and awake event per day per series_id
     submission = submission.groupby(['series_id', 'day', 'event']).sample(1)
     submission.drop(['day', 'hour'], axis=1, inplace=True)
     submission['score'] = 1
     submission = submission.reset_index(drop=True).reset_index(names="row_id")
-<<<<<<< HEAD
-    submission.to_csv("submission.csv", index=False)
-
-# run("data/test_series.parquet")
-=======
 
     if submit:
         submission.to_csv("submission.csv", index=False)
@@ -57,5 +43,4 @@
 
 
 if __name__ == "__main__":
-    main()
->>>>>>> c5354cf8
+    main()