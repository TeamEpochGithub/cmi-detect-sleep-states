import gc
import os

from src.configs.load_config import ConfigLoader
from src.get_processed_data import get_processed_data
from src.logger.logger import logger
from src.pre_train.standardization import standardize
from src.util.submissionformat import to_submission_format


<<<<<<< HEAD
def submit(config: ConfigLoader, test_series_path, submit=False):
    featured_data = get_processed_data(config, test_series_path,
                                       save_output=False, training=False)

    # format the data
    feature_cols = [col for col in featured_data.columns if col.startswith('f_')]
    x_data = featured_data[['enmo', 'anglez'] + feature_cols]
=======
def submit(config: ConfigLoader, submit=False) -> None:

    featured_data = get_processed_data(config, training=False, save_output=False)
    # Initialize models
    models = config.get_models()
>>>>>>> 04f4a135

    # apply pretraining
    pretrain = config.get_pretraining()
    x_data = standardize(x_data, method=pretrain["standardize"])
    x_data = x_data.to_numpy(dtype='float32').reshape(-1, 17280, len(x_data.columns))
    gc.collect()

    # for the first step of each window get the series id and step offset
    window_info = (featured_data[['series_id', 'window', 'step']]
                   .groupby(['series_id', 'window'])
                   .apply(lambda x: x.iloc[0]))

    # no longer need the full dataframe
    del featured_data
    gc.collect()

    # get models
    store_location = config.get_model_store_loc()
    data_shape = (x_data.shape[2], x_data.shape[1])
    models = config.get_models(data_shape)
    for i, model in enumerate(models):
        path = store_location + "/submit_" + model + ".pt"
        logger.info(f"Loading model {i}: {model} from {path}")
        config.models[model].load(path)

    # make predictions
    ensemble = config.get_ensemble(models)
    predictions = ensemble.pred(x_data)

    formatted = to_submission_format(predictions, window_info)

    if submit:
        formatted.to_csv("submission.csv")
        print(f"Saved submission.csv to {os.path.abspath('submission.csv')}")


if __name__ == "__main__":
    import coloredlogs

    coloredlogs.install()

    config = ConfigLoader("config.json")
<<<<<<< HEAD
    submit(config, 'data/raw/first_series.parquet', submit=True)
=======
    submit(config, submit=True)
>>>>>>> 04f4a135
<|MERGE_RESOLUTION|>--- conflicted
+++ resolved
@@ -8,21 +8,12 @@
 from src.util.submissionformat import to_submission_format
 
 
-<<<<<<< HEAD
-def submit(config: ConfigLoader, test_series_path, submit=False):
-    featured_data = get_processed_data(config, test_series_path,
-                                       save_output=False, training=False)
+def submit(config: ConfigLoader, submit=False) -> None:
+    featured_data = get_processed_data(config, save_output=False, training=False)
 
     # format the data
     feature_cols = [col for col in featured_data.columns if col.startswith('f_')]
     x_data = featured_data[['enmo', 'anglez'] + feature_cols]
-=======
-def submit(config: ConfigLoader, submit=False) -> None:
-
-    featured_data = get_processed_data(config, training=False, save_output=False)
-    # Initialize models
-    models = config.get_models()
->>>>>>> 04f4a135
 
     # apply pretraining
     pretrain = config.get_pretraining()
@@ -65,8 +56,5 @@
     coloredlogs.install()
 
     config = ConfigLoader("config.json")
-<<<<<<< HEAD
-    submit(config, 'data/raw/first_series.parquet', submit=True)
-=======
+
     submit(config, submit=True)
->>>>>>> 04f4a135
