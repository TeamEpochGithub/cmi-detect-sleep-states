--- conflicted
+++ resolved
@@ -10,6 +10,7 @@
     """
 
     def __init__(self, config: dict) -> None:
+        self.model_type = "base-model"
         # Init function
         if config is None:
             self.config = None
@@ -23,15 +24,43 @@
         logger.info(f"--- Device set to model {type(self).__name__}: " + torch.cuda.get_device_name(0))
         self.device = torch.device("cuda")
 
-    # TODO Make train have X_train and X_test as input which are already splitted!
-<<<<<<< HEAD
-    def train(self, data: pd.DataFrame) -> None:
-=======
-    def train(self, X_train, X_test, Y_train, Y_test):
->>>>>>> d7d0e32e
+    def get_type(self) -> str:
+        """
+        Get type function for the model.
+        :return: type of the model
+        """
+        return self.model_type
+
+    def load_config(self, config: dict) -> None:
+        """
+        Load config function for the model. This function should be overwritten by the user.
+        :param config: configuration to set up the model
+        """
+        pass
+
+    def get_default_config(self) -> dict:
+        """
+        Get default config function for the model. This function should be overwritten by the user.
+        :return: default config
+        """
+        return {}
+
+    def train(self, X_train: pd.DataFrame, X_test: pd.DataFrame, Y_train: pd.DataFrame, Y_test: pd.DataFrame) -> None:
         """
         Train function for the model. This function should be overwritten by the user.
-        :param data: labelled data
+        :param X_train: the training data
+        :param X_test: the test data
+        :param Y_train: the training labels
+        :param Y_test: the test labels
+        """
+        # Get hyperparameters from config (epochs, lr, optimizer)
+        logger.info("--- Training of model not necessary or not implemented")
+
+    def train_full(self, X_train: pd.DataFrame, Y_train: pd.DataFrame) -> None:
+        """
+        Train the model on the full dataset. This function should be overwritten by the user.
+        :param X_train: the training data
+        :param Y_train: the training labels
         """
         # Get hyperparameters from config (epochs, lr, optimizer)
         logger.info("--- Training of model not necessary or not implemented")
@@ -40,9 +69,18 @@
         """
         Prediction function for the model. This function should be overwritten by the user.
         :param data: unlabelled data
-        :return:
+        :return: the predictions
         """
         return pd.DataFrame([1, 2])
+
+    def evaluate(self, pred: pd.DataFrame, target: pd.DataFrame) -> float:
+        """
+        Evaluation function for the model. This function should be overwritten by the user.
+        :param pred: predictions
+        :param target: actual labels
+        """
+        # Evaluate function
+        pass
 
     def save(self, path: str) -> None:
         """
@@ -51,25 +89,10 @@
         """
         pass
 
-    def evaluate(self, pred: pd.DataFrame, target: pd.DataFrame) -> None:
-        """
-        Evaluation function for the model. This function should be overwritten by the user.
-        :param pred: predictions
-        :param target: targets
-        """
-        # Evaluate function
-        pass
-
     def load(self, path: str) -> None:
         """
         Load function for the model. This function should be overwritten by the user.
         :param path: path to load the model from
-        """
-        pass
-
-    def get_type(self) -> str:
-        """
-        Get type function for the model. This function should be overwritten by the user.
         """
         pass
 
