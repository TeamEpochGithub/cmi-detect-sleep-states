--- conflicted
+++ resolved
@@ -142,11 +142,7 @@
             vega_spec_name="team-epoch-iv/trainval",
             data_table=table,
             fields=fields,
-<<<<<<< HEAD
-            string_fields={"title": "Train and validation loss of model " + self.name + name}
-=======
             string_fields={"title": data_info.substage + " - Train and validation loss of model " + self.name + "_" + name}
->>>>>>> 0df5e592
         )
         if wandb.run is not None:
             wandb.log({f"{data_info.substage, name}": custom_plot})
