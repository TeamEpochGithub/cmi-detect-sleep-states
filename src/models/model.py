from typing import Any

import numpy as np
import pandas as pd
import wandb

from ..logger.logger import logger
from ..util.hash_config import hash_config


class Model:
    """
    Model class with basic methods for training and evaluation. This class should be overwritten by the user.
    """

    def __init__(self, config: dict, name: str, pred_with_cpu: bool) -> None:
        self.model_type = "base-model"
        # Init function
        if config is None:
            self.config = None
        else:
            self.config = config
            self.hash = hash_config(config, length=5)

        self.name = name
        self.pred_with_cpu = pred_with_cpu

    def get_type(self) -> str:
        """
        Get type function for the model.
        :return: type of the model
        """
        return self.model_type

    def load_config(self, config: dict) -> None:
        """
        Load config function for the model. This function should be overwritten by the user.
        :param config: configuration to set up the model
        """
        logger.info("--- Loading configuration of model not necessary or not implemented")

    def get_default_config(self) -> dict:
        """
        Get default config function for the model. This function should be overwritten by the user.
        :return: default config
        """
        logger.info("--- No default configuration of model or not implemented")
        return {}

    def train(self, X_train: np.ndarray, X_test: np.ndarray, y_train: np.ndarray, y_test: np.ndarray) -> None:
        """
        Train function for the model. This function should be overwritten by the user.
        :param X_train: the training data
        :param X_test: the test data
        :param y_train: the training labels
        :param y_test: the test labels
        """
        # Get hyperparameters from config (epochs, lr, optimizer)
        # TODO Raise an explicit error if the user does not overwrite this function, should be abstract
        logger.info("--- Training of model not necessary or not implemented")

    def train_full(self, X_train: np.ndarray, y_train: np.ndarray) -> None:
        """
        Train the model on the full dataset. This function should be overwritten by the user.
        :param X_train: the training data
        :param y_train: the training labels
        """
        # Get hyperparameters from config (epochs, lr, optimizer)
        # TODO Raise an explicit error if the user does not overwrite this function, should be abstract
        logger.info("--- Training of model not necessary or not implemented")

<<<<<<< HEAD
    def pred(self, X_pred: np.ndarray) -> list[float, float]:
        """
        Prediction function for mainly pytorch models. This function should be overwritten by the user.
        :param X_pred: unlabeled data (step, features)
        :return: the predictions
=======
    def pred(self, X_pred: np.ndarray, with_cpu: bool) -> tuple[np.ndarray[Any, np.dtype[Any]], np.ndarray[Any, np.dtype[Any]]]:
        """
        Prediction function for mainly pytorch models. This function should be overwritten by the user.
        :param X_pred: unlabeled data (step, features)
        :param with_cpu: whether to use cpu
        :return: the predictions in format: (predictions, confidences)
>>>>>>> 2b424092
        """
        logger.critical("--- Prediction of base class called. Did you forget to override it?")
        raise ModelException("Prediction of base class called. Did you forget to override it?")

    def evaluate(self, pred: pd.DataFrame, target: pd.DataFrame) -> float:
        """
        Evaluation function for the model. This function should be overwritten by the user.
        :param pred: predictions
        :param target: actual labels
        """
        # Evaluate function
        logger.critical("--- Evaluation of base class called. Did you forget to override it?")
        raise ModelException("Evaluation of base class called. Did you forget to override it?")

    def save(self, path: str) -> None:
        """
        Save function for the model. This function should be overwritten by the user.
        :param path: path to save the model to
        """
        logger.info("--- Nothing to save or not implemented")

    def load(self, path: str, only_hyperparameters: bool = False) -> None:
        """
        Load function for the model. This function should be overwritten by the user.
        :param path: path to load the model from
        :param only_hyperparameters: whether to only load the hyperparameters
        """
        logger.info("--- Nothing to load or not implemented")

    def reset_optimizer(self) -> None:
        """
        Reset the optimizer to the initial state. Useful for retraining the model. This function should be overwritten by the user.
        """
        logger.critical("--- Resetting optimizer of base class called. Did you forget to override it?")
        raise ModelException("Resetting optimizer of base class called. Did you forget to override it?")

    def log_train_test(self, avg_losses: list, avg_val_losses: list, epochs: int) -> None:
        """
        Log the train and test loss to wandb.
        :param avg_losses: list of average train losses
        :param avg_val_losses: list of average test losses
        :param epochs: number of epochs
        """
        log_dict = {
            'epoch': list(range(epochs)),
            'train_loss': avg_losses,
            'val_loss': avg_val_losses
        }
        log_df = pd.DataFrame(log_dict)
        # Convert to a long format
        long_df = pd.melt(log_df, id_vars=['epoch'], var_name='loss_type', value_name='loss')

        table = wandb.Table(dataframe=long_df)
        # Field to column in df
        fields = {"step": "epoch", "lineVal": "loss", "lineKey": "loss_type"}
        custom_plot = wandb.plot_table(
            vega_spec_name="team-epoch-iv/trainval",
            data_table=table,
            fields=fields,
            string_fields={"title": "Train and validation loss of model " + self.name}
        )
        if wandb.run is not None:
            wandb.log({f"{self.name}": custom_plot})


class ModelException(Exception):
    """
    Exception class for the model.
    """

    def __init__(self, message: str) -> None:
        self.message = message<|MERGE_RESOLUTION|>--- conflicted
+++ resolved
@@ -69,20 +69,11 @@
         # TODO Raise an explicit error if the user does not overwrite this function, should be abstract
         logger.info("--- Training of model not necessary or not implemented")
 
-<<<<<<< HEAD
-    def pred(self, X_pred: np.ndarray) -> list[float, float]:
+    def pred(self, X_pred: np.ndarray) -> tuple[np.ndarray[Any, np.dtype[Any]], np.ndarray[Any, np.dtype[Any]]]:
         """
         Prediction function for mainly pytorch models. This function should be overwritten by the user.
         :param X_pred: unlabeled data (step, features)
-        :return: the predictions
-=======
-    def pred(self, X_pred: np.ndarray, with_cpu: bool) -> tuple[np.ndarray[Any, np.dtype[Any]], np.ndarray[Any, np.dtype[Any]]]:
-        """
-        Prediction function for mainly pytorch models. This function should be overwritten by the user.
-        :param X_pred: unlabeled data (step, features)
-        :param with_cpu: whether to use cpu
         :return: the predictions in format: (predictions, confidences)
->>>>>>> 2b424092
         """
         logger.critical("--- Prediction of base class called. Did you forget to override it?")
         raise ModelException("Prediction of base class called. Did you forget to override it?")
