--- conflicted
+++ resolved
@@ -16,17 +16,8 @@
             self.config = None
         else:
             self.config = config
-<<<<<<< HEAD
+
         self.name = name
-        # Check if gpu is available, else return an exception
-        if not torch.cuda.is_available():
-            logger.critical("GPU not available")
-            raise ModelException("GPU not available")
-
-        logger.info(f"--- Device set to model {type(self).__name__}: " + torch.cuda.get_device_name(0))
-        self.device = torch.device("cuda")
-=======
->>>>>>> 26557fa5
 
     def get_type(self) -> str:
         """
