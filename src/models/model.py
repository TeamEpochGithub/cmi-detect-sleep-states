--- conflicted
+++ resolved
@@ -1,10 +1,6 @@
-<<<<<<< HEAD
-=======
 import numpy as np
 import pandas as pd
-import torch
 
->>>>>>> d89ad58d
 from ..logger.logger import logger
 
 
