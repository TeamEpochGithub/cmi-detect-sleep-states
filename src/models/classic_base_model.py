from typing import Any

import numpy as np
import pandas as pd
from numpy import ndarray, dtype
from tqdm import tqdm

from ..logger.logger import logger
from ..models.model import Model
from ..util.state_to_event import find_events


class ClassicBaseModel(Model):
    """
    This is a sample model file. You can use this as a template for your own models.
    The model file should contain a class that inherits from the Model class.
    """

    def __init__(self, config: dict, name: str) -> None:
        """
        Init function of the example model
        :param config: configuration to set up the model
        :param name: name of the model
        """
        super().__init__(config, name)
        self.model_type = "classic-base-model"
        self.load_config(config)

    def load_config(self, config: dict) -> None:
        """
        Load config function for the model.
        :param config: configuration to set up the model
        """

        # Get default_config
        default_config = self.get_default_config()

        config["median_window"] = config.get("median_window", default_config["median_window"])
        config["threshold"] = config.get("threshold", default_config["threshold"])
        config["use_nan_similarity"] = config.get("use_nan_similarity", default_config["use_nan_similarity"])
        self.config = config

    def get_default_config(self) -> dict:
        """
        Get default config function for the model.
        :return: default config
        """
        return {"median_window": 100, "threshold": .1, "use_nan_similarity": True}

<<<<<<< HEAD
    def pred(self, X_pred: np.ndarray, pred_with_cpu: bool) -> ndarray[Any, dtype[Any]]:
=======
    def pred(self, X_pred: np.ndarray, with_cpu: bool = True) -> tuple[ndarray[Any, dtype[Any]], ndarray[Any, dtype[Any]]]:
>>>>>>> f618b44e
        """
        Prediction function for the model.
        :param X_pred: unlabeled data for a single day window as pandas dataframe
        :param pred_with_cpu: (UNUSED) whether to predict with cpu or gpu
        :return: two timestamps, or NaN if no sleep was detected
        """

        logger.info(f"--- Predicting results with model {self.name}")
        predictions = []
        # Get the data from the data tuple
        for window in tqdm(X_pred, desc="Converting predictions to events", unit="window"):
            state_pred = self.predict_state_labels(window)

            if self.config["use_nan_similarity"]:
                state_pred[window[:, 2] == 0] = 2  # Assuming feature 2 is similarity nan
            events = find_events(state_pred)
            predictions.append(events)

        # TODO Set confidences to 1
        predictions = np.array(predictions)
        confidences = np.ones(predictions.shape)

        return predictions, confidences

    def predict_state_labels(self, data: np.ndarray) -> np.ndarray:
        anglez = pd.Series(data[:, 1])  # Assuming feature 1 is anglez
        slope = abs(anglez.diff()).clip(upper=10)
        movement = pd.Series(slope).rolling(window=100, center=True).median()
        pred = (movement > .1)
        return pred.to_numpy(dtype='float32')<|MERGE_RESOLUTION|>--- conflicted
+++ resolved
@@ -47,11 +47,7 @@
         """
         return {"median_window": 100, "threshold": .1, "use_nan_similarity": True}
 
-<<<<<<< HEAD
-    def pred(self, X_pred: np.ndarray, pred_with_cpu: bool) -> ndarray[Any, dtype[Any]]:
-=======
-    def pred(self, X_pred: np.ndarray, with_cpu: bool = True) -> tuple[ndarray[Any, dtype[Any]], ndarray[Any, dtype[Any]]]:
->>>>>>> f618b44e
+    def pred(self, X_pred: np.ndarray, pred_with_cpu: bool) -> tuple[ndarray[Any, dtype[Any]], ndarray[Any, dtype[Any]]]:
         """
         Prediction function for the model.
         :param X_pred: unlabeled data for a single day window as pandas dataframe
