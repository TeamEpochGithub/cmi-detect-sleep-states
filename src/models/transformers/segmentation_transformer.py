import copy
from typing import Any
from typing import List

import numpy as np
import torch
import wandb
from numpy import ndarray, dtype
from torch import nn
from tqdm import tqdm

from src.logger.logger import logger
from src.models.transformers.trainers.segmentation_trainer import SegmentationTrainer
from src.util.state_to_event import find_events
from .architecture.transformer_pool import TransformerPool
from ..model import Model
from ...loss.loss import Loss
from ...optimizer.optimizer import Optimizer


class SegmentationTransformer(Model):
    """
    This is the model file for the patch pool event regression transformer model.
    """

    def __init__(self, config: dict, data_shape: tuple, name: str, pred_with_cpu: bool = False) -> None:
        """
        Init function of the example model
        :param config: configuration to set up the model
        :param data_shape: shape of the data (channels, sequence_size)
        :param name: name of the model
        """
        super().__init__(config, name)
        # Init model
        self.name = name
        self.transformer_config = self.load_transformer_config(config).copy()
        self.transformer_config["seq_len"] = data_shape[1]
        self.transformer_config["no_head"] = True
        self.transformer_config["tokenizer_args"]["channels"] = data_shape[0]
        self.model = TransformerPool(tokenizer_args=self.transformer_config["tokenizer_args"],
                                     **((self.transformer_config, self.transformer_config.pop("tokenizer_args"))[0]))
        self.data_shape = data_shape

        # Initialize weights
        for p in self.model.parameters():
            if p.dim() > 1:
                nn.init.xavier_uniform_(p)
        self.transformer_config = self.load_transformer_config(config).copy()
        self.transformer_config["tokenizer_args"]["channels"] = data_shape[0]
        self.load_config(**config)
        self.config["trained_epochs"] = self.config["epochs"]
        self.config["seq_len"] = data_shape[1]

        # Check if gpu is available, else return an exception
        if not torch.cuda.is_available():
            logger.warning("GPU not available - using CPU")
            self.device = torch.device("cpu")
        else:
            self.device = torch.device("cuda")
            logger.info(
                f"--- Device set to model {self.name}: " + torch.cuda.get_device_name(0))

        self.pred_with_cpu = pred_with_cpu

    def load_config(self, loss: str, epochs: int, optimizer: str, **kwargs: dict) -> None:
        """
        Load config function for the model.
        :param loss: loss function
        :param epochs: number of epochs
        :param optimizer: optimizer
        :param kwargs: other parameters
        """

        # Get default_config
        default_config = self.get_default_config()

        # Copy kwargs
        config = copy.deepcopy(kwargs)

        # Add parameters
        config["batch_size"] = config.get(
            "batch_size", default_config["batch_size"])
        config["lr"] = config.get("lr", default_config["lr"])
        config["patch_size"] = config.get(
            "patch_size", default_config["patch_size"])

        # Add loss, epochs and optimizer to config
        config["loss"] = Loss.get_loss(loss)
        config["optimizer"] = Optimizer.get_optimizer(
            optimizer, config["lr"], model=self.model)
        config["epochs"] = epochs

        self.config = config

    def get_default_config(self) -> dict[str, int | str]:
        """
        Get default config function for the model.
        :return: default config
        """
        return {"batch_size": 32, "lr": 0.000035, 'patch_size': 36}

    def load_transformer_config(self, config: dict[str, int | float | str]) -> dict[str, int | float | str]:
        """
        Load transformer config function for the model.
        :param config: configuration to set up the transformer architecture
        :return: transformer config
        """
        # Check if all necessary parameters are in the config.
        default_config = self.get_default_transformer_config()
        new_config = default_config.copy()
        for key in default_config:
            if key in config:
                new_config[key] = config[key]

        return new_config

    def get_default_transformer_config(self) -> dict[str, int | float | str]:
        """
        Get default config function for the model.
        :return: default config
        """
        return {
            'heads': 12,
            'emb_dim': 92,
            'forward_dim': 2048,
            'dropout': 0.1,
            'n_layers': 12,
            "tokenizer": "patch",
            'tokenizer_args': {},
            'seq_len': 17280,
            'num_class': 3,
            'pooling': 'none'
        }

    def train(self, X_train: np.array, X_test: np.array, y_train: np.array, y_test: np.array) -> None:
        """
        Train function for the model.
        :param X_train: the training data
        :param X_test: the test data
        :param y_train: the training labels
        :param y_test: the test labels
        """

        # Get hyperparameters from config (epochs, lr, optimizer)
        logger.info(f"Training model: {type(self).__name__}")
        logger.info(f"Hyperparameters: {self.config}")

        # Load hyperparameters
        criterion = self.config["loss"]
        optimizer = self.config["optimizer"]
        epochs = self.config["epochs"]
        batch_size = self.config["batch_size"]

        # Print the shapes and types of train and test
        logger.debug(
            f"X_train shape: {X_train.shape}, y_train shape: {y_train.shape}")
        logger.debug(
            f"X_test shape: {X_test.shape}, y_test shape: {y_test.shape}")
        logger.debug(
            f"X_train type: {X_train.dtype}, y_train type: {y_train.dtype}")
        logger.debug(
            f"X_test type: {X_test.dtype}, y_test type: {y_test.dtype}")

        # One hot segmentation (Preprocessing steps: 1. Add state labels, 2. One hot encode) -> Remove state labels
        y_train = y_train[:, :, 1:]
        y_test = y_test[:, :, 1:]

        X_train = torch.from_numpy(X_train)
        X_test = torch.from_numpy(X_test)
        y_train = torch.from_numpy(y_train)
        y_test = torch.from_numpy(y_test)

        # Create a dataset from X and y
        train_dataset = torch.utils.data.TensorDataset(X_train, y_train)
        test_dataset = torch.utils.data.TensorDataset(X_test, y_test)

        # Create a dataloader from the dataset
        train_dataloader = torch.utils.data.DataLoader(
            train_dataset, batch_size=batch_size)
        test_dataloader = torch.utils.data.DataLoader(
            test_dataset, batch_size=batch_size)

        # Train events
        logger.info("Training events model")
        trainer = SegmentationTrainer(epochs=epochs,
                                      criterion=criterion)
        avg_train_loss, avg_val_loss, self.config["trained_epochs"] = trainer.fit(
            train_dataloader, test_dataloader, self.model, optimizer, self.name)
        if wandb.run is not None:
            self.log_train_test(avg_train_loss,
                                avg_val_loss, len(avg_train_loss))

    def train_full(self, X_train: np.ndarray, y_train: np.ndarray) -> None:
        """
        Train the model on the full dataset.
        :param X_train: the training data
        :param y_train: the training labels
        """
        # Get hyperparameters from config (epochs, lr, optimizer)
        logger.info(f"Training model: {type(self).__name__}")
        logger.info(f"Hyperparameters: {self.config}")

        # Load hyperparameters
        criterion = self.config["loss"]
        optimizer = self.config["optimizer"]
        epochs = self.config["trained_epochs"]
        batch_size = self.config["batch_size"]

        # Print the shapes and types of train and test
        logger.debug(
            f"X_train shape: {X_train.shape}, y_train shape: {y_train.shape}")
        logger.debug(
            f"X_train type: {X_train.dtype}, y_train type: {y_train.dtype}")

        # Remove labels
        y_train = y_train[:, :, 1:]

        X_train = torch.from_numpy(X_train)
        y_train = torch.from_numpy(y_train)

        # Create a dataset from X and y
        train_dataset = torch.utils.data.TensorDataset(X_train, y_train)

        # Create a dataloader from the dataset
        train_dataloader = torch.utils.data.DataLoader(
            train_dataset, batch_size=batch_size)

        # Train events
        logger.info("Training events model")
        trainer = SegmentationTrainer(epochs=epochs,
                                      criterion=criterion)
        trainer.fit(
            train_dataloader, None, self.model, optimizer, self.name)

<<<<<<< HEAD
    def pred(self, data: np.ndarray[Any, dtype[Any]]) -> ndarray[Any, dtype[Any]]:
=======
    def pred(self, data: np.ndarray[Any, dtype[Any]], with_cpu: bool = False) -> tuple[ndarray[Any, dtype[Any]], ndarray[Any, dtype[Any]]]:
>>>>>>> 2b424092
        """
        Prediction function for the model.
        :param data: unlabelled data
        :param with_cpu: whether to use cpu
        :return: predictions of the model (windows, labels)
        """

        # Check which device to use
        if self.pred_with_cpu:
            device = torch.device("cpu")
        else:
            device = torch.device("cuda")

        # Push to device
        self.model.to(device).float()

        # Turn data into numpy array
        data = torch.from_numpy(data).to(device)

        test_dataset = torch.utils.data.TensorDataset(
            data, torch.zeros((data.shape[0], data.shape[1])))

        # Create a dataloader from the dataset
        test_dataloader = torch.utils.data.DataLoader(
            test_dataset, batch_size=self.config["batch_size"])

        # Make predictions
        predictions = np.empty((0, self.data_shape[1], 3))
        with tqdm(test_dataloader, unit="batch", disable=False) as tepoch:
            for _, data in enumerate(tepoch):
                predictions = self._pred_one_batch(
                    data, predictions, self.model)

        # Prediction shape is (windows, seq_len // downsample_factor, num_class)
        # Apply upsampling to the predictions
        downsampling_factor = 17280 // self.data_shape[1]
        if downsampling_factor > 1:
            predictions = np.repeat(predictions, downsampling_factor, axis=1)

        # TODO Add custom confidences (now all set to 1)
        all_predictions = []
        # Convert to events
        for pred in tqdm(predictions, desc="Converting predictions to events", unit="window"):
            # Convert to relative window event timestamps
            pred = np.argmax(pred, axis=1)
            events = find_events(pred, median_filter_size=15)
            all_predictions.append(events)

        all_predictions = np.array(all_predictions)
        all_confidences = np.ones(all_predictions.shape)
        # Return numpy array
        return all_predictions, all_confidences

    def _pred_one_batch(self, data: torch.utils.data.DataLoader, preds: List[float], model: nn.Module) -> List[float]:
        """
        Predict one batch and return the predictions.
        :param data: data to predict on
        :param preds: predictions to append to
        :param model: model to predict with
        :return: predictions
        """

        # Make predictions without gradient
        with torch.no_grad():
            data[0] = data[0].float()
            output = model(data[0].to(self.device))
            preds = np.concatenate((preds, output.cpu().numpy()), axis=0)
        return preds

    def save(self, path: str) -> None:
        """
        Save function for the model.
        :param path: path to save the model to
        """
        checkpoint = {
            'model_state_dict': self.model.state_dict(),
            'config': self.config
        }
        torch.save(checkpoint, path)
        logger.info("Model saved to: " + path)

    def load(self, path: str, only_hyperparameters: bool = False) -> None:
        """
        Load function for the model.
        :param path: path to model checkpoint
        :param only_hyperparameters: whether to only load the hyperparameters
        """
        if self.device == torch.device("cpu"):
            checkpoint = torch.load(path, map_location=torch.device('cpu'))
        else:
            checkpoint = torch.load(path)
        self.config = checkpoint['config']
        self.transformer_config["no_head"] = True
        self.transformer_config['seq_len'] = self.config['seq_len']
        self.model = TransformerPool(tokenizer_args=self.transformer_config["tokenizer_args"],
                                     **((self.transformer_config, self.transformer_config.pop("tokenizer_args"))[0]))
        if not only_hyperparameters:
            self.model.load_state_dict(checkpoint['model_state_dict'])
        else:
            self.reset_optimizer()

    def reset_optimizer(self) -> None:
        """
        Reset the optimizer to the initial state. Useful for retraining the model.
        """
        self.config['optimizer'] = type(self.config['optimizer'])(
            self.model.parameters(), lr=self.config['optimizer'].param_groups[0]['lr'])<|MERGE_RESOLUTION|>--- conflicted
+++ resolved
@@ -232,11 +232,7 @@
         trainer.fit(
             train_dataloader, None, self.model, optimizer, self.name)
 
-<<<<<<< HEAD
-    def pred(self, data: np.ndarray[Any, dtype[Any]]) -> ndarray[Any, dtype[Any]]:
-=======
-    def pred(self, data: np.ndarray[Any, dtype[Any]], with_cpu: bool = False) -> tuple[ndarray[Any, dtype[Any]], ndarray[Any, dtype[Any]]]:
->>>>>>> 2b424092
+    def pred(self, data: np.ndarray[Any, dtype[Any]]) -> tuple[ndarray[Any, dtype[Any]], ndarray[Any, dtype[Any]]]:
         """
         Prediction function for the model.
         :param data: unlabelled data
