--- conflicted
+++ resolved
@@ -9,11 +9,8 @@
 from tqdm import tqdm
 
 from .architectures.seg_unet_1d_cnn import SegUnet1D
-<<<<<<< HEAD
 from .model import Model, ModelException
-=======
 from .. import data_info
->>>>>>> f618b44e
 from ..logger.logger import logger
 from ..loss.loss import Loss
 from ..optimizer.optimizer import Optimizer
@@ -619,16 +616,12 @@
             events = pred_to_event_state(pred, thresh=self.config["threshold"])
 
             # Add step offset based on repeat factor.
-<<<<<<< HEAD
-            offset = ((downsampling_factor / 2.0) - 0.5 if downsampling_factor % 2 == 0 else downsampling_factor // 2) if downsampling_factor > 1 else 0
-=======
             if data_info.downsampling_factor <= 1:
                 offset = 0
             elif data_info.downsampling_factor % 2 == 0:
                 offset = (data_info.downsampling_factor / 2.0) - 0.5
             else:
                 offset = data_info.downsampling_factor // 2
->>>>>>> f618b44e
             steps = (events[0] + offset, events[1] + offset)
             confidences = (events[2], events[3])
             all_predictions.append(steps)
