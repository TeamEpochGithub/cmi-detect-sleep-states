--- conflicted
+++ resolved
@@ -182,41 +182,28 @@
         # Create dataloaders for awake and onset
 
         # Dataset for onset
-<<<<<<< HEAD
         if mask_unlabeled:
             train_dataset_onset = torch.utils.data.TensorDataset(
-                X_train, y_train[:, (0, 1), :])
+                X_train, y_train[:, (data_info.y_columns["awake"], data_info.y_columns["state-onset"]), :])
             test_dataset_onset = torch.utils.data.TensorDataset(
-                X_test, y_test[:, (0, 1), :])
+                X_test, y_test[:, (data_info.y_columns["awake"], data_info.y_columns["state-onset"]), :])
         else:
             train_dataset_onset = torch.utils.data.TensorDataset(
-                X_train, y_train[:, 0, :])
+                X_train, y_train[:, data_info.y_columns["state-onset"], :])
             test_dataset_onset = torch.utils.data.TensorDataset(
-                X_test, y_test[:, 0, :])
+                X_test, y_test[:, data_info.y_columns["state-onset"], :])
 
         # Dataset for awake
         if mask_unlabeled:
             train_dataset_awake = torch.utils.data.TensorDataset(
-                X_train, y_train[:, (0, 2), :])
+                X_train, y_train[:, (data_info.y_columns["awake"], data_info.y_columns["state-wakeup"]), :])
             test_dataset_awake = torch.utils.data.TensorDataset(
-                X_test, y_test[:, (0, 2), :])
+                X_test, y_test[:, (data_info.y_columns["awake"], data_info.y_columns["state-wakeup"]), :])
         else:
             train_dataset_awake = torch.utils.data.TensorDataset(
-                X_train, y_train[:, 1, :])
+                X_train, y_train[:, data_info.y_columns["state-wakeup"], :])
             test_dataset_awake = torch.utils.data.TensorDataset(
-                X_test, y_test[:, 1, :])
-=======
-        train_dataset_onset = torch.utils.data.TensorDataset(
-            X_train, y_train[:, data_info.y_columns["state-onset"], :])
-        test_dataset_onset = torch.utils.data.TensorDataset(
-            X_test, y_test[:, data_info.y_columns["state-onset"], :])
-
-        # Dataset for awake
-        train_dataset_awake = torch.utils.data.TensorDataset(
-            X_train, y_train[:, data_info.y_columns["state-wakeup"], :])
-        test_dataset_awake = torch.utils.data.TensorDataset(
-            X_test, y_test[:, data_info.y_columns["state-wakeup"], :])
->>>>>>> 0df5e592
+                X_test, y_test[:, data_info.y_columns["state-wakeup"], :])
 
         # Create dataloaders for awake and onset
         train_dataloader_onset = torch.utils.data.DataLoader(
@@ -229,7 +216,6 @@
         test_dataloader_awake = torch.utils.data.DataLoader(
             test_dataset_awake, batch_size=batch_size)
 
-<<<<<<< HEAD
         # Train the onset model
         logger.info("--- Training onset model")
         trainer_onset = EventTrainer(
@@ -243,201 +229,6 @@
             epochs, criterion, mask_unlabeled, early_stopping)
         avg_losses_awake, avg_val_losses_awake, total_epochs_awake = trainer_awake.fit(
             train_dataloader_awake, test_dataloader_awake, self.model_awake, optimizer_awake, self.name + "_awake")
-=======
-        # Add model and data to device cuda
-        # self.model.half()
-        self.model_onset.to(self.device)
-        self.model_awake.to(self.device)
-
-        # Define wandb metrics
-        if wandb.run is not None:
-            wandb.define_metric("epoch")
-            wandb.define_metric(f"{data_info.substage} - Train {str(criterion)} of {self.name}_onset", step_metric="epoch")
-            wandb.define_metric(f"{data_info.substage} - Validation {str(criterion)} of {self.name}_onset", step_metric="epoch")
-            wandb.define_metric(f"{data_info.substage} - Train {str(criterion)} of {self.name}_awake", step_metric="epoch")
-            wandb.define_metric(f"{data_info.substage} - Validation {str(criterion)} of {self.name}_awake", step_metric="epoch")
-
-        # Initialize place holder arrays for train and test loss and early stopping
-        total_epochs_onset = 0
-        avg_losses_onset = []
-        avg_val_losses_onset = []
-        counter_onset = 0
-        lowest_val_loss_onset = np.inf
-
-        total_epochs_awake = 0
-        avg_losses_awake = []
-        avg_val_losses_awake = []
-        counter_awake = 0
-        lowest_val_loss_awake = np.inf
-
-        best_model_onset = self.model_onset.state_dict()
-        best_model_awake = self.model_awake.state_dict()
-        stopped = False
-
-        # Train the onset model
-        logger.info("--- Training onset model")
-        for epoch in range(epochs):
-            self.model_onset.train()
-            avg_loss = 0
-            avg_val_loss = 0
-            total_batch_loss = 0
-            total_val_batch_loss = 0
-            # Train loop
-            with tqdm(train_dataloader_onset, unit="batch") as tepoch:
-                for i, (x, y) in enumerate(tepoch):
-                    x = x.to(device=self.device)
-                    y = y.to(device=self.device)
-
-                    # Clear gradients
-                    optimizer_onset.zero_grad()
-
-                    # Forward pass
-                    outputs = self.model_onset(x)
-                    loss = criterion(outputs.squeeze(), y)
-
-                    # Backward and optimize
-                    loss.backward()
-                    optimizer_onset.step()
-
-                    # Get the current loss
-                    current_loss = loss.item()
-                    total_batch_loss += current_loss
-                    avg_loss = total_batch_loss / (i + 1)
-
-                    # Log to console
-                    tepoch.set_description(f" Train Epoch {epoch}")
-                    tepoch.set_postfix(loss=avg_loss)
-
-            # Calculate the validation loss and set the model to eval
-            self.model_onset.eval()
-
-            with torch.no_grad():
-                with tqdm(test_dataloader_onset, unit="batch") as vepoch:
-                    for i, (vx, vy) in enumerate(vepoch):
-                        vx = vx.to(self.device)
-                        vy = vy.to(self.device)
-                        voutputs = self.model_onset(vx)
-                        vloss = criterion(voutputs.squeeze(), vy)
-
-                        current_loss = vloss.item()
-                        total_val_batch_loss += current_loss
-                        avg_val_loss = total_val_batch_loss / (i + 1)
-
-                        vepoch.set_description(f" Test  Epoch {epoch}")
-                        vepoch.set_postfix(loss=avg_val_loss)
-
-            # Print the avg training and validation loss of 1 epoch in a clean way.
-            descr = f"------ Epoch [{epoch + 1}/{epochs}], Training Loss: {avg_loss:.4f}, Validation Loss: {avg_val_loss:.4f}"
-            logger.debug(descr)
-
-            # Add average losses and epochs to list
-            avg_losses_onset.append(avg_loss)
-            avg_val_losses_onset.append(avg_val_loss)
-            total_epochs_onset += 1
-
-            # Log train test loss to wandb
-            if wandb.run is not None:
-                wandb.log({f"{data_info.substage} - Train {str(criterion)} of {self.name}_onset": avg_loss,
-                           f"{data_info.substage} - Validation {str(criterion)} of {self.name}_onset": avg_val_loss, "epoch": epoch})
-
-            # Early stopping
-            if early_stopping > 0:
-                # Save model if validation loss is lower than previous lowest validation loss
-                if avg_val_loss < lowest_val_loss_onset:
-                    lowest_val_loss_onset = avg_val_loss
-                    best_model_onset = self.model_onset.state_dict()
-                    counter_onset = 0
-                else:
-                    counter_onset += 1
-                    if counter_onset >= early_stopping:
-                        logger.info("--- Patience reached of " + str(early_stopping) + " epochs. Current epochs run = " + str(
-                            total_epochs_onset) + " Stopping training and loading best model for " + str(total_epochs_onset - early_stopping) + ".")
-                        self.model_onset.load_state_dict(best_model_onset)
-                        stopped = True
-                        break
-
-        # Train the awake model
-        logger.info("--- Training awake model")
-        for epoch in range(epochs):
-            self.model_awake.train()
-            avg_loss = 0
-            avg_val_loss = 0
-            total_batch_loss = 0
-            total_val_batch_loss = 0
-            # Train loop
-            with tqdm(train_dataloader_awake, unit="batch") as tepoch:
-                for i, (x, y) in enumerate(tepoch):
-                    x = x.to(device=self.device)
-                    y = y.to(device=self.device)
-
-                    # Clear gradients
-                    optimizer_awake.zero_grad()
-
-                    # Forward pass
-                    outputs = self.model_awake(x)
-                    loss = criterion(outputs.squeeze(), y)
-
-                    # Backward and optimize
-                    loss.backward()
-                    optimizer_awake.step()
-
-                    # Get the current loss
-                    current_loss = loss.item()
-                    total_batch_loss += current_loss
-                    avg_loss = total_batch_loss / (i + 1)
-
-                    # Log to console
-                    tepoch.set_description(f" Train Epoch {epoch}")
-                    tepoch.set_postfix(loss=avg_loss)
-
-            # Calculate the validation loss and set the model to eval
-            self.model_awake.eval()
-
-            with torch.no_grad():
-                with tqdm(test_dataloader_awake, unit="batch") as vepoch:
-                    for i, (vx, vy) in enumerate(vepoch):
-                        vx = vx.to(self.device)
-                        vy = vy.to(self.device)
-                        voutputs = self.model_awake(vx)
-                        vloss = criterion(voutputs.squeeze(), vy)
-
-                        current_loss = vloss.item()
-                        total_val_batch_loss += current_loss
-                        avg_val_loss = total_val_batch_loss / (i + 1)
-
-                        vepoch.set_description(f" Test  Epoch {epoch}")
-                        vepoch.set_postfix(loss=avg_val_loss)
-
-            # Print the avg training and validation loss of 1 epoch in a clean way.
-            descr = f"------ Epoch [{epoch + 1}/{epochs}], Training Loss: {avg_loss:.4f}, Validation Loss: {avg_val_loss:.4f}"
-            logger.debug(descr)
-
-            # Add average losses and epochs to list
-            avg_losses_awake.append(avg_loss)
-            avg_val_losses_awake.append(avg_val_loss)
-            total_epochs_awake += 1
-
-            # Log train test loss to wandb
-            if wandb.run is not None:
-                wandb.log({f"{data_info.substage} - Train {str(criterion)} of {self.name}_awake": avg_loss,
-                           f"{data_info.substage} - Validation {str(criterion)} of {self.name}_awake": avg_val_loss, "epoch": epoch})
-
-            # Early stopping
-            if early_stopping > 0:
-                # Save model if validation loss is lower than previous lowest validation loss
-                if avg_val_loss < lowest_val_loss_awake:
-                    lowest_val_loss_awake = avg_val_loss
-                    best_model_awake = self.model_awake.state_dict()
-                    counter_awake = 0
-                else:
-                    counter_awake += 1
-                    if counter_awake >= early_stopping:
-                        logger.info("--- Patience reached of " + str(early_stopping) + " epochs. Current epochs run = " + str(
-                            total_epochs_awake) + " Stopping training and loading best model for " + str(total_epochs_awake - early_stopping) + ".")
-                        self.model_awake.load_state_dict(best_model_awake)
-                        stopped = True
-                        break
->>>>>>> 0df5e592
 
         # Log full train and test plot
         if wandb.run is not None:
@@ -473,29 +264,20 @@
         y_train = torch.from_numpy(y_train).permute(0, 2, 1)
 
         # Dataset for onset
-<<<<<<< HEAD
         if mask_unlabeled:
             train_dataset_onset = torch.utils.data.TensorDataset(
-                X_train, y_train[:, (0, 1), :])
+                X_train, y_train[:, (data_info.y_columns["awake"], data_info.y_columns["state-onset"]), :])
         else:
             train_dataset_onset = torch.utils.data.TensorDataset(
-                X_train, y_train[:, 0, :])
+                X_train, y_train[:, data_info.y_columns["state-onset"], :])
 
         # Dataset for awake
         if mask_unlabeled:
             train_dataset_awake = torch.utils.data.TensorDataset(
-                X_train, y_train[:, (0, 2), :])
+                X_train, y_train[:, (data_info.y_columns["awake"], data_info.y_columns["state-wakeup"]), :])
         else:
             train_dataset_awake = torch.utils.data.TensorDataset(
-                X_train, y_train[:, 1, :])
-=======
-        train_dataset_onset = torch.utils.data.TensorDataset(
-            X_train, y_train[:, data_info.y_columns["state-onset"], :])
-
-        # Dataset for wakeup
-        train_dataset_awake = torch.utils.data.TensorDataset(
-            X_train, y_train[:, data_info.y_columns["state-wakeup"], :])
->>>>>>> 0df5e592
+                X_train, y_train[:, data_info.y_columns["state-wakeup"], :])
 
         # Create dataloaders for awake and onset
         train_dataloader_onset = torch.utils.data.DataLoader(
@@ -517,104 +299,12 @@
         trainer_onset.fit(train_dataloader_onset, None, self.model_onset,
                           optimizer_onset, self.name + "_onset_full")
 
-<<<<<<< HEAD
         # Train the awake model
         logger.info("--- Training awake model full")
         trainer_awake = EventTrainer(
             epochs_awake, criterion, mask_unlabeled, -1)
         trainer_awake.fit(train_dataloader_awake, None, self.model_awake,
                           optimizer_awake, self.name + "_awake_full")
-=======
-        # Define wandb metrics
-        if wandb.run is not None:
-            wandb.define_metric("epoch")
-            wandb.define_metric(f"{data_info.substage} - Train {str(criterion)} on whole dataset of {self.name}_onset", step_metric="epoch")
-            wandb.define_metric(f"{data_info.substage} - Train {str(criterion)} on whole dataset of {self.name}_awake", step_metric="epoch")
-
-        # Train full loop for onset
-        logger.info("--- Training onset model on full dataset")
-        for epoch in range(epochs_onset):
-            self.model_onset.train()
-            total_batch_loss = 0
-            avg_loss = 0
-            with tqdm(train_dataloader_onset, unit="batch") as tepoch:
-                for i, (x, y) in enumerate(tepoch):
-                    x = x.to(device=self.device)
-                    y = y.to(device=self.device)
-
-                    # Clear gradients
-                    optimizer_onset.zero_grad()
-
-                    # Forward pass
-                    outputs = self.model_onset(x)
-                    loss = criterion(outputs.squeeze(), y)
-
-                    # Backward and optimize
-                    loss.backward()
-                    optimizer_onset.step()
-
-                    # Get the current loss
-                    current_loss = loss.item()
-                    total_batch_loss += current_loss
-                    avg_loss = total_batch_loss / (i + 1)
-
-                    # Log to console
-                    tepoch.set_description(f"Epoch {epoch}")
-                    tepoch.set_postfix(loss=avg_loss)
-
-            # Print the avg training and validation loss of 1 epoch in a clean way.
-            descr = f"------ Epoch [{epoch + 1}/{epochs_onset}], Training Loss: {avg_loss:.4f}"
-            logger.debug(descr)
-
-            # pbar.set_description(descr)
-
-            # Log train full
-            if wandb.run is not None:
-                wandb.log(
-                    {f"{data_info.substage} - Train {str(criterion)} on whole dataset of {self.name}_onset": avg_loss, "epoch": epoch})
-
-        # Train full loop for awake
-        logger.info("--- Training awake model on full dataset")
-        for epoch in range(epochs_awake):
-            self.model_awake.train()
-            total_batch_loss = 0
-            avg_loss = 0
-            with tqdm(train_dataloader_awake, unit="batch") as tepoch:
-                for i, (x, y) in enumerate(tepoch):
-                    x = x.to(device=self.device)
-                    y = y.to(device=self.device)
-
-                    # Clear gradients
-                    optimizer_awake.zero_grad()
-
-                    # Forward pass
-                    outputs = self.model_awake(x)
-                    loss = criterion(outputs.squeeze(), y)
-
-                    # Backward and optimize
-                    loss.backward()
-                    optimizer_awake.step()
-
-                    # Get the current loss
-                    current_loss = loss.item()
-                    total_batch_loss += current_loss
-                    avg_loss = total_batch_loss / (i + 1)
-
-                    # Log to console
-                    tepoch.set_description(f"Epoch {epoch}")
-                    tepoch.set_postfix(loss=avg_loss)
-
-            # Print the avg training and validation loss of 1 epoch in a clean way.
-            descr = f"------ Epoch [{epoch + 1}/{epochs_awake}], Training Loss: {avg_loss:.4f}"
-            logger.debug(descr)
-
-            # pbar.set_description(descr)
-
-            # Log train full
-            if wandb.run is not None:
-                wandb.log(
-                    {f"{data_info.substage} - Train {str(criterion)} on whole dataset of {self.name}_awake": avg_loss, "epoch": epoch})
->>>>>>> 0df5e592
 
         logger.info("--- Full train complete!")
 
@@ -699,7 +389,6 @@
         # Convert to events
         for pred in tqdm(predictions, desc="Converting predictions to events", unit="window"):
             # Convert to relative window event timestamps
-            # TODO Add automatic thresholding to the model
             events = pred_to_event_state(pred, thresh=self.config["threshold"])
 
             # Add step offset based on repeat factor.
