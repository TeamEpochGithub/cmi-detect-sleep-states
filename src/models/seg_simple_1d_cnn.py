--- conflicted
+++ resolved
@@ -1,16 +1,10 @@
-<<<<<<< HEAD
+import copy
 from typing import Any
-
-import numpy as np
-import torch
-from numpy import ndarray, dtype
-=======
-import copy
 
 import numpy as np
 import torch
 import wandb
->>>>>>> aac6eeb7
+from numpy import ndarray, dtype
 from tqdm import tqdm
 
 from .architectures.seg_simple_1d_cnn import SegSimple1DCNN
@@ -264,7 +258,7 @@
         :return: the predictions
         """
         # Prediction function
-        logger.info("--- Predicting results with model ")
+        logger.info(f"--- Predicting results with model {self.name}")
         # Run the model on the data and return the predictions
 
         # Push to device
@@ -283,7 +277,7 @@
         # Push back to cpu
         prediction = prediction.cpu().numpy()
 
-        logger.info(f"--- Done making predictions with model")
+        logger.info(f"--- Done making predictions with model {self.name}")
         # All predictions
         all_predictions = []
 
@@ -321,11 +315,7 @@
         torch.save(checkpoint, path)
         logger.info("--- Model saved to: " + path)
 
-<<<<<<< HEAD
     def load(self, path: str, only_hyperparameters: bool = False) -> None:
-=======
-    def load(self, path: str, only_hyperparameters=False) -> None:
->>>>>>> aac6eeb7
         """
         Load function for the model.
         :param path: path to model checkpoint
@@ -344,6 +334,7 @@
         return
 
     def reset_optimizer(self) -> None:
+
         """
         Reset the optimizer to the initial state. Useful for retraining the model.
         """
