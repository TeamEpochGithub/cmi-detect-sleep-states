--- conflicted
+++ resolved
@@ -334,16 +334,11 @@
                 wandb.log({f"Train {str(criterion)} on whole dataset of {self.name}": avg_loss, "epoch": epoch})
         logger.info("--- Full train complete!")
 
-<<<<<<< HEAD
-    def pred(self, data: np.ndarray) -> ndarray[Any, dtype[Any]]:
-=======
-    def pred(self, data: np.ndarray, with_cpu: bool) -> tuple[ndarray[Any, dtype[Any]], ndarray[Any, dtype[Any]]]:
->>>>>>> 2b424092
+    def pred(self, data: np.ndarray) -> tuple[ndarray[Any, dtype[Any]], ndarray[Any, dtype[Any]]]:
         """
         Prediction function for the model.
-        :param data: unlabelled data
-        :param with_cpu: whether to use cpu or gpu
-        :return: the predictions
+        :param data: unlabeled data (step, features)
+        :return: the predictions in format: (predictions, confidences)
         """
         # Prediction function
         logger.info(f"--- Predicting results with model {self.name}")
