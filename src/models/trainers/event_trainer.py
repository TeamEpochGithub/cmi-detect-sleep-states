<<<<<<< HEAD
import copy
=======
>>>>>>> 995f5bdb
from typing import List

import numpy as np
import torch
import wandb
from numpy import ndarray
<<<<<<< HEAD
from torch import nn, log_softmax, softmax
from tqdm import tqdm
=======
from timm.scheduler import CosineLRScheduler
from torch import nn, log_softmax, softmax
from tqdm import tqdm
import copy
>>>>>>> 995f5bdb

from ... import data_info
from ...logger.logger import logger


def masked_loss(criterion, outputs, y):
    assert y.shape[1] > 1, "Masked loss only works with shape (batch_size, 2 | 3 depending on both awake and onset, seq_len)"

    if y.shape[1] == data_info.window_size:
        y = y.permute(0, 2, 1)
    labels = y[:, 1:, :]
    labels = labels.squeeze()

    # Get the mask from y (shape (batch_size, 2, seq_len)) if y.shape[1] == 3 else (batch_size, 1, seq_len)
    if y.shape[1] == 3:
        # Mask is should be two times y[:,0,:] so shape is (batch_size, 2, seq_len)
        unlabeled_mask = torch.stack([y[:, 0, :], y[:, 0, :]], dim=1)
    else:
        # Mask is should be one time y[:,0,:] so shape is (batch_size, 1, seq_len)
        unlabeled_mask = y[:, 0, :]

    # If the mask is 1, keep data, else set to 0
    # Do this if value is 3 (unlabeled), else set to 1
    unlabeled_mask = unlabeled_mask == 3
    # Set true to 0 and false to 1
    unlabeled_mask = unlabeled_mask ^ 1

    if str(criterion) == "KLDivLoss()":
        loss_unreduced = criterion(log_softmax(outputs, dim=1), softmax(labels, dim=1))
    else:
        loss_unreduced = criterion(outputs, labels)

    loss_masked = loss_unreduced * unlabeled_mask

    loss = torch.sum(loss_masked) / (torch.sum(unlabeled_mask) + 1)
    return loss


class EventTrainer:
    """
    Trainer class for the models that predict events.
    :param epochs: The number of epochs to train for.
    :param criterion: The loss function to use.
    :param maskUnlabeled: Whether to mask the unlabeled data or not. (If true shape should be (batch_size, 4, seq_len))
    """

    def __init__(
            self,
            epochs: int = 10,
            criterion: nn.Module = nn.CrossEntropyLoss(),
            mask_unlabeled: bool = False,
            early_stopping: int = 10
    ) -> None:
        self.criterion = criterion
        self.mask_unlabeled = mask_unlabeled
        self.dataset = None
        self.train_data = None
        self.test_data = None
        self.n_epochs = epochs
        self.early_stopping = early_stopping
        cuda_dev = "0"
        use_cuda = torch.cuda.is_available()
        self.device = torch.device("cuda:" + cuda_dev if use_cuda else "cpu")

    def fit(
            self,
            trainloader: torch.utils.data.DataLoader,
            testloader: torch.utils.data.DataLoader,
            model: nn.Module,
            optimizer: torch.optim.Optimizer,
<<<<<<< HEAD
            name: str
=======
            name: str,
            scheduler: CosineLRScheduler = None,
            activation_delay: int = None
>>>>>>> 995f5bdb
    ) -> tuple[ndarray[float], ndarray[float], int]:
        """
        Train the model on the training set and validate on the test set.
        :param trainloader: The training set.
        :param testloader: The test set.
        :param model: The model to train.
        :param optimizer: The optimizer to use.
        :param name: The name of the model.
        :param scheduler: The optional LR scheduler to use.
        :param activation_delay: The optional activation delay to use.
        """

        # Setup model for training
        model = model.to(self.device)
        model.train()
        model.float()

        # Wandb logging
        if wandb.run is not None:
            wandb.define_metric("epoch")
            wandb.define_metric(
                f"{data_info.substage} - Train {str(self.criterion)} of {name}", step_metric="epoch")
            wandb.define_metric(
                f"{data_info.substage} - Validation {str(self.criterion)} of {name}", step_metric="epoch")

        # Check if full training or not
        full_train = False
        if testloader is None:
            full_train = True

        # Train and validate
        avg_train_losses = []
        avg_val_losses = []
        lowest_val_loss = np.inf
        best_model = model.state_dict()
        counter = 0
        max_counter = self.early_stopping
        trained_epochs = 0
        for epoch in range(self.n_epochs):
            if activation_delay is None:
                use_activation = None
            else:
                use_activation = epoch >= activation_delay
            # Training loss
            train_losses = self.train_one_epoch(
                dataloader=trainloader, epoch_no=epoch, optimizer=optimizer, model=model, scheduler=scheduler, use_activation=use_activation)
            train_loss = sum(train_losses) / (len(train_losses) + 1)
            avg_train_losses.append(train_loss)

            # Validation
            if not full_train:
                val_losses = self.val_loss(testloader, epoch, model)
                val_loss = sum(val_losses) / (len(val_losses) + 1)
                avg_val_losses.append(val_loss)

            if wandb.run is not None:
                if not full_train:
                    wandb.log({f"{data_info.substage} - Train {str(self.criterion)} of {name}": train_loss,
                               f"{data_info.substage} - Validation {str(self.criterion)} of {name}": val_loss, "epoch": epoch})
                else:
                    wandb.log({f"{data_info.substage} - Train {str(self.criterion)} of {name}": train_loss, "epoch": epoch})

            # Save model if validation loss is lower than previous lowest validation loss
            if not full_train and val_loss < lowest_val_loss:
                lowest_val_loss = val_loss
                best_model = copy.deepcopy(model.state_dict())
                counter = 0
            elif not full_train:
                counter += 1
                if counter >= max_counter:
                    model.load_state_dict(best_model)
                    trained_epochs = (epoch - counter + 1)
                    logger.info(f"--- Early stopping achieved at {epoch} ---, loading model from epoch {trained_epochs}")
                    break

            trained_epochs = epoch + 1

        # Load best model
        if not full_train:
            model.load_state_dict(best_model)

        return avg_train_losses, avg_val_losses, trained_epochs

    def train_one_epoch(
            self, dataloader: torch.utils.data.DataLoader,
            epoch_no: int,
            optimizer: torch.optim.Optimizer,
            model: nn.Module,
<<<<<<< HEAD
            disable_tqdm=False
=======
            disable_tqdm=False,
            scheduler: CosineLRScheduler = None,
            use_activation: bool = None
>>>>>>> 995f5bdb
    ) -> ndarray[float]:
        """
        Train the model on the training set for one epoch and return training losses
        :param dataloader: The training set.
        :param epoch_no: The epoch number.
        :param optimizer: The optimizer to use.
        :param model: The model to train.
        :param disable_tqdm: Whether to disable tqdm or not.
        :param scheduler: The optional LR scheduler to use.
        :param use_activation: The optional activation delay to use.
        """

        # Loop through batches and return losses
        losses = []

        # Step the scheduler
        if scheduler is not None:
            scheduler.step(epoch_no)

        with tqdm(dataloader, unit="batch", disable=disable_tqdm) as tepoch:
            for _, data in enumerate(tepoch):
                losses = self._train_one_loop(
                    data=data, losses=losses, model=model, optimizer=optimizer, use_activation=use_activation)
                tepoch.set_description(f"Epoch {epoch_no}")
                tepoch.set_postfix(loss=sum(losses) / (len(losses) + 1))
        return losses

    def _train_one_loop(
<<<<<<< HEAD
            self, data: torch.utils.data.DataLoader, losses: List[float], model: nn.Module, optimizer: torch.optim.Optimizer
=======
            self, data: torch.utils.data.DataLoader, losses: List[float], model: nn.Module, optimizer: torch.optim.Optimizer, use_activation: bool = None
>>>>>>> 995f5bdb
    ) -> List[float]:
        """
        Train the model on one batch and return the loss.
        :param data: The batch to train on.
        :param losses: The list of losses.
        :param model: The model to train.
        :param optimizer: The optimizer to use.
        :param use_activation: The optional activation delay to use.
        :return: The updated list of losses.
        """

        # Retrieve target and output
        data[0] = data[0].to(self.device).float()
        data[1] = data[1].to(self.device).float()

        # Set gradients to zero
        optimizer.zero_grad()

        # Forward pass with model and optional activation delay
        if use_activation is not None:
            # If it is an GRU Model, ignore the second output
            if str(model).startswith("MultiResidualBiGRU"):
                output, _ = model(data[0].to(self.device), use_activation=use_activation)
            else:
                output = model(data[0].to(self.device), use_activation=use_activation)
        else:
            if str(model).startswith("MultiResidualBiGRU"):
                output, _ = model(data[0].to(self.device))
            else:
                output = model(data[0].to(self.device))

        # Squeeze output
        output = output.squeeze()

        # Calculate loss
        if self.mask_unlabeled:
            loss = masked_loss(self.criterion, output, data[1])
        else:
            if str(self.criterion) == "KLDivLoss()":
                loss = self.criterion(log_softmax(output, dim=1), softmax(data[1], dim=1))
            else:
                loss = self.criterion(output, data[1])

        # Backpropagate loss and update weights with gradient clipping
        loss.backward()
        nn.utils.clip_grad_norm_(model.parameters(), max_norm=1e-1)
        optimizer.step()

        # Append loss to list
        losses.append(loss.item())

        return losses

    def val_loss(
            self,
            dataloader: torch.utils.data.DataLoader,
            epoch_no: int, model: nn.Module,
            disable_tqdm: bool = False
    ) -> List[float]:
        """
        Run the model on the test set and return validation loss
        :param dataloader: The test set.
        :param epoch_no: The epoch number.
        :param model: The model to train.
        :param disable_tqdm: Whether to disable tqdm or not.
        :return: The validation loss.
        """

        # Loop through batches and return losses
        losses = []
        with tqdm(dataloader, unit="batch", disable=disable_tqdm) as tepoch:
            for _, data in enumerate(tepoch):
                losses = self._val_one_loop(
                    data=data, losses=losses, model=model)
                tepoch.set_description(f"Epoch {epoch_no}")
                tepoch.set_postfix(loss=sum(losses) / (len(losses) + 0.0000001))
        return losses

    def _val_one_loop(
            self,
            data: torch.utils.data.DataLoader,
            losses: List[float],
            model: nn.Module
    ) -> List[float]:
        """
        Validate the model on one batch and return the loss.
        :param data: The batch to validate on.
        :param losses: The list of losses.
        :param model: The model to validate.
        :return: The updated list of losses.
        """

        # Use torch.no_grad() to disable gradient calculation and calculate loss
        with torch.no_grad():
            # Retrieve target and output
            data[0] = data[0].to(self.device).float()
            data[1] = data[1].to(self.device).float()

            if str(model).startswith("MultiResidualBiGRU"):
                output, _ = model(data[0].to(self.device))
            else:
                output = model(data[0].to(self.device))

            output = output.squeeze()

            # Calculate loss
            if self.mask_unlabeled:
                loss = masked_loss(self.criterion, output, data[1])
            else:
                if str(self.criterion) == "KLDivLoss()":
                    loss = self.criterion(log_softmax(output, dim=1), softmax(data[1], dim=1))
                else:
                    loss = self.criterion(output, data[1])
            losses.append(loss.item())
        return losses<|MERGE_RESOLUTION|>--- conflicted
+++ resolved
@@ -1,22 +1,13 @@
-<<<<<<< HEAD
 import copy
-=======
->>>>>>> 995f5bdb
 from typing import List
 
 import numpy as np
 import torch
 import wandb
 from numpy import ndarray
-<<<<<<< HEAD
-from torch import nn, log_softmax, softmax
-from tqdm import tqdm
-=======
 from timm.scheduler import CosineLRScheduler
 from torch import nn, log_softmax, softmax
 from tqdm import tqdm
-import copy
->>>>>>> 995f5bdb
 
 from ... import data_info
 from ...logger.logger import logger
@@ -87,13 +78,11 @@
             testloader: torch.utils.data.DataLoader,
             model: nn.Module,
             optimizer: torch.optim.Optimizer,
-<<<<<<< HEAD
-            name: str
-=======
+
             name: str,
             scheduler: CosineLRScheduler = None,
             activation_delay: int = None
->>>>>>> 995f5bdb
+
     ) -> tuple[ndarray[float], ndarray[float], int]:
         """
         Train the model on the training set and validate on the test set.
@@ -182,13 +171,11 @@
             epoch_no: int,
             optimizer: torch.optim.Optimizer,
             model: nn.Module,
-<<<<<<< HEAD
-            disable_tqdm=False
-=======
+
             disable_tqdm=False,
             scheduler: CosineLRScheduler = None,
             use_activation: bool = None
->>>>>>> 995f5bdb
+
     ) -> ndarray[float]:
         """
         Train the model on the training set for one epoch and return training losses
@@ -216,13 +203,8 @@
                 tepoch.set_postfix(loss=sum(losses) / (len(losses) + 1))
         return losses
 
-    def _train_one_loop(
-<<<<<<< HEAD
-            self, data: torch.utils.data.DataLoader, losses: List[float], model: nn.Module, optimizer: torch.optim.Optimizer
-=======
-            self, data: torch.utils.data.DataLoader, losses: List[float], model: nn.Module, optimizer: torch.optim.Optimizer, use_activation: bool = None
->>>>>>> 995f5bdb
-    ) -> List[float]:
+    def _train_one_loop(self, data: torch.utils.data.DataLoader, losses: List[float], model: nn.Module, optimizer: torch.optim.Optimizer, use_activation: bool = None) -> List[
+        float]:
         """
         Train the model on one batch and return the loss.
         :param data: The batch to train on.
