--- conflicted
+++ resolved
@@ -87,203 +87,6 @@
             "lr_schedule": None
         }
 
-<<<<<<< HEAD
-    def train(self, X_train: np.ndarray, X_test: np.ndarray, y_train: np.ndarray, y_test: np.ndarray) -> None:
-        """
-        Train function for the model.
-        :param X_train: the training data
-        :param X_test: the test data
-        :param y_train: the training labels
-        :param y_test: the test labels
-        """
-        # Get hyperparameters from config (epochs, lr, optimizer)
-        # Load hyperparameters
-        criterion = self.config["loss"]
-        optimizer = self.config["optimizer"]
-        epochs = self.config["epochs"]
-        batch_size = self.config["batch_size"]
-        mask_unlabeled = self.config["mask_unlabeled"]
-        if "scheduler" in self.config:
-            scheduler = self.config["scheduler"]
-        else:
-            scheduler = None
-        early_stopping = self.config["early_stopping"]
-        activation_delay = self.config["activation_delay"]
-        use_auxiliary_awake = self.config["use_auxiliary_awake"]
-        if early_stopping > 0:
-            logger.info(
-                f"--- Early stopping enabled with patience of {early_stopping} epochs.")
-
-        X_train = torch.from_numpy(X_train)
-        X_test = torch.from_numpy(X_test)
-
-        # Get only the 2 event state features
-        labels_list = [data_info.y_columns["state-onset"],
-                       data_info.y_columns["state-wakeup"]]
-        if mask_unlabeled:
-            # Add awake label to front of the list
-            labels_list.insert(0, data_info.y_columns["awake"])
-        if use_auxiliary_awake:
-            # Add awake label to end of the list
-            labels_list.append(data_info.y_columns["awake"])
-        labels_list = np.array(labels_list)
-
-        y_train = torch.from_numpy(y_train[:, :, labels_list])
-        y_test = torch.from_numpy(y_test[:, :, labels_list])
-
-        # downsampling is not done in pretrain for spectrogram so we need to downsample y here
-        y_train_downsampled = []
-        for i in range(y_train.shape[0]):
-            downsampled_channels = []
-            for j in range(y_train.shape[2]):
-                downsampled_channels.append(np.median(y_train[i, :, j].reshape(-1, self.config.get('hop_length', 1)), axis=1))
-            y_train_downsampled.append(np.array(downsampled_channels))
-        y_train = torch.from_numpy(np.array(y_train_downsampled)).permute(0, 2, 1)
-        del y_train_downsampled
-
-        # same loop as above to downsample the test data
-        y_test_downsampled = []
-        for i in range(y_test.shape[0]):
-            downsampled_channels = []
-            for j in range(y_test.shape[2]):
-                downsampled_channels.append(np.median(y_test[i, :, j].reshape(-1, self.config.get('hop_length', 1)), axis=1))
-            y_test_downsampled.append(np.array(downsampled_channels))
-        y_test = torch.from_numpy(np.array(y_test_downsampled)).permute(0, 2, 1)
-        del y_test_downsampled
-        # Turn last column into one hot encoding of awake so that it can be used as auxiliary awake
-        if use_auxiliary_awake:
-            # Change all 3's for last column to 2's
-            y_train[:, :, -1] = torch.where(
-                y_train[:, :, -1] == 3, torch.tensor(2), y_train[:, :, -1])
-            y_test[:, :, -1] = torch.where(
-                y_test[:, :, -1] == 3, torch.tensor(2), y_test[:, :, -1])
-
-            awake = y_train[:, :, -1]
-            awake = torch.nn.functional.one_hot(awake.to(torch.int64))
-            y_train = torch.cat((y_train[:, :, :-1], awake.float()), dim=2)
-
-            awake = y_test[:, :, -1]
-            awake = torch.nn.functional.one_hot(awake.to(torch.int64))
-            y_test = torch.cat((y_test[:, :, :-1], awake.float()), dim=2)
-
-        # Create a dataset from X and y
-        train_dataset = torch.utils.data.TensorDataset(X_train, y_train)
-        test_dataset = torch.utils.data.TensorDataset(X_test, y_test)
-
-        # Print the shapes and types of train and test
-        logger.info(
-            f"--- X_train shape: {X_train.shape}, y_train shape: {y_train.shape}")
-        logger.info(
-            f"--- X_test shape: {X_test.shape}, y_test shape: {y_test.shape}")
-        logger.info(
-            f"--- X_train type: {X_train.dtype}, y_train type: {y_train.dtype}")
-        logger.info(
-            f"--- X_test type: {X_test.dtype}, y_test type: {y_test.dtype}")
-
-        # Create a dataloader from the dataset
-        train_dataloader = torch.utils.data.DataLoader(
-            train_dataset, batch_size=batch_size)
-        test_dataloader = torch.utils.data.DataLoader(
-            test_dataset, batch_size=batch_size)
-
-        trainer = EventTrainer(epochs, criterion, early_stopping=early_stopping,
-                               early_stopping_metric=self.early_stopping_metric,
-                               mask_unlabeled=mask_unlabeled, use_auxiliary_awake=use_auxiliary_awake)
-        avg_losses, avg_val_losses, total_epochs = trainer.fit(
-            trainloader=train_dataloader, testloader=test_dataloader, model=self.model, optimizer=optimizer, name=self.name, scheduler=scheduler,
-            activation_delay=activation_delay)
-
-        if wandb.run is not None:
-            self.log_train_test(
-                avg_losses[:total_epochs], avg_val_losses[:total_epochs], total_epochs)
-
-        logger.info("--- Training of model complete!")
-        self.config["total_epochs"] = total_epochs
-
-    # TODO refactor to overwrite event trainer
-    def train_full(self, x_train: np.ndarray, y_train: np.ndarray) -> None:
-        """
-        Train function for the model.
-        :param X_train: the training data
-        :param X_test: the test data
-        :param y_train: the training labels
-        :param y_test: the test labels
-        """
-        # Get hyperparameters from config (epochs, lr, optimizer)
-        # Load hyperparameters
-        criterion = self.config["loss"]
-        optimizer = self.config["optimizer"]
-        epochs = self.config["epochs"]
-        batch_size = self.config["batch_size"]
-        mask_unlabeled = self.config["mask_unlabeled"]
-        if "scheduler" in self.config:
-            scheduler = self.config["scheduler"]
-        else:
-            scheduler = None
-        early_stopping = self.config["early_stopping"]
-        activation_delay = self.config["activation_delay"]
-        use_auxiliary_awake = self.config.get("use_auxiliary_awake", False)
-        if early_stopping > 0:
-            logger.info(
-                f"--- Early stopping enabled with patience of {early_stopping} epochs.")
-
-        x_train = torch.from_numpy(x_train)
-
-        # Get only the 2 event state features
-        labels_list = [data_info.y_columns["state-onset"],
-                       data_info.y_columns["state-wakeup"]]
-        if mask_unlabeled:
-            # Add awake label to front of the list
-            labels_list.insert(0, data_info.y_columns["awake"])
-        if use_auxiliary_awake:
-            # Add awake label to end of the list
-            labels_list.append(data_info.y_columns["awake"])
-        labels_list = np.array(labels_list)
-
-        y_train = torch.from_numpy(y_train[:, :, labels_list])
-
-        # downsample the y data
-        y_train_downsampled = []
-        for i in range(y_train.shape[0]):
-            downsampled_channels = []
-            for j in range(y_train.shape[2]):
-                downsampled_channels.append(np.median(y_train[i, :, j].reshape(-1, self.config.get('hop_length', 1)), axis=1))
-            y_train_downsampled.append(np.array(downsampled_channels))
-        y_train = torch.from_numpy(np.array(y_train_downsampled)).permute(0, 2, 1)
-        del y_train_downsampled
-
-        if use_auxiliary_awake:
-            # Change all 3's for last column to 2's
-            y_train[:, :, -1] = torch.where(
-                y_train[:, :, -1] == 3, torch.tensor(2), y_train[:, :, -1])
-
-            awake = y_train[:, :, -1]
-            awake = torch.nn.functional.one_hot(awake.to(torch.int64))
-            y_train = torch.cat((y_train[:, :, :-1], awake.float()), dim=2)
-
-        # Create a dataset from X and y
-        train_dataset = torch.utils.data.TensorDataset(x_train, y_train)
-
-        # Print the shapes and types of train and test
-        logger.info(
-            f"--- X_train shape: {x_train.shape}, y_train shape: {y_train.shape}")
-        logger.info(
-            f"--- X_train type: {x_train.dtype}, y_train type: {y_train.dtype}")
-
-        # Create a dataloader from the dataset
-        train_dataloader = torch.utils.data.DataLoader(
-            train_dataset, batch_size=batch_size)
-
-        trainer = EventTrainer(epochs, criterion, early_stopping=early_stopping,
-                               early_stopping_metric=self.early_stopping_metric,
-                               mask_unlabeled=mask_unlabeled, use_auxiliary_awake=use_auxiliary_awake)
-        trainer.fit(
-            trainloader=train_dataloader, testloader=None, model=self.model, optimizer=optimizer, name=self.name, scheduler=scheduler,
-            activation_delay=activation_delay)
-        logger.info("Full train complete!")
-
-=======
->>>>>>> 9a89e755
     def reset_weights(self) -> None:
         """
         Reset the weights of the model. Useful for retraining the model.
