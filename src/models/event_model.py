import copy

import numpy as np
import pandas as pd
import torch
import wandb
from timm.scheduler import CosineLRScheduler
from torch.utils.data import TensorDataset, DataLoader
from tqdm import tqdm
from src.models.trainers.event_state_trainer import EventStateTrainer

from src.loss.loss import Loss
from src.models.model_exception import ModelException
from src.models.trainers.event_trainer import EventTrainer
from src.optimizer.optimizer import Optimizer
from src.util.state_to_event import pred_to_event_state
from .. import data_info
from ..logger.logger import logger
from ..util.hash_config import hash_config


class EventModel:
    """
    Model class with basic methods for training and evaluation. This class should be overwritten by the user.
    """

    def __init__(self, config: dict, name: str) -> None:
        self.model_type = "base-model"
        self.model = None
        # Init function
        if config is None:
            self.config = None
        else:
            # Deepcopy config
            self.config = copy.deepcopy(config)
            self.hash = hash_config(config, length=5)

        self.name = name

    def get_type(self) -> str:
        """
        Get type function for the model.
        :return: type of the model
        """
        return self.model_type

    def load_config(self, config: dict) -> None:
        """
        Load config function for the model.
        :param config: configuration to set up the model
        """
        config = copy.deepcopy(config)

        # Error checks. Check if all necessary parameters are in the config.
        required = ["loss", "optimizer"]
        for req in required:
            if req not in config:
                logger.critical(
                    "------ Config is missing required parameter: " + req)
                raise ModelException(
                    "Config is missing required parameter: " + req)

        # Get default_config
        default_config = self.get_default_config()
        config["use_auxiliary_awake"] = config.get(
            "use_auxiliary_awake", default_config["use_auxiliary_awake"])
        config["mask_unlabeled"] = config.get(
            "mask_unlabeled", default_config["mask_unlabeled"])
        if config["mask_unlabeled"]:
            config["loss"] = Loss.get_loss(config["loss"], reduction="none")
        else:
            if config["loss"] == "kldiv-torch":
                config["loss"] = Loss.get_loss(
                    config["loss"], reduction="batchmean")
            else:
                config["loss"] = Loss.get_loss(
                    config["loss"], reduction="mean")
        config["batch_size"] = config.get(
            "batch_size", default_config["batch_size"])
        config["lr"] = config.get("lr", default_config["lr"])
        config["optimizer"] = Optimizer.get_optimizer(
            config["optimizer"], config["lr"], 0, self.model)
        if "lr_schedule" in config:
            config["lr_schedule"] = config.get(
                "lr_schedule", default_config["lr_schedule"])
            config["scheduler"] = CosineLRScheduler(
                config["optimizer"], **self.config["lr_schedule"])
        config["epochs"] = config.get("epochs", default_config["epochs"])
        config["early_stopping"] = config.get(
            "early_stopping", default_config["early_stopping"])
        config["activation_delay"] = config.get(
            "activation_delay", default_config["activation_delay"])
        config["network_params"] = config.get("network_params", dict())
        config["threshold"] = config.get(
            "threshold", default_config["threshold"])
        self.config = config

    def get_default_config(self) -> dict:
        """
        Get default config function for the model. This function should be overwritten by the user.
        :return: default config
        """
        logger.info("--- No default configuration of model or not implemented")
        return {}

    def train(self, X_train: np.ndarray, X_test: np.ndarray, y_train: np.ndarray, y_test: np.ndarray) -> None:
        """
        Train function for the model.
        :param X_train: the training data
        :param X_test: the test data
        :param y_train: the training labels
        :param y_test: the test labels
        """
        # Get hyperparameters from config (epochs, lr, optimizer)
        # Load hyperparameters
        criterion = self.config["loss"]
        optimizer = self.config["optimizer"]
        epochs = self.config["epochs"]
        batch_size = self.config["batch_size"]
        mask_unlabeled = self.config["mask_unlabeled"]
        if "scheduler" in self.config:
            scheduler = self.config["scheduler"]
        else:
            scheduler = None
        early_stopping = self.config["early_stopping"]
        activation_delay = self.config["activation_delay"]
        use_auxiliary_awake = self.config["use_auxiliary_awake"]
        if early_stopping > 0:
            logger.info(
                f"--- Early stopping enabled with patience of {early_stopping} epochs.")

        X_train = torch.from_numpy(X_train)
        X_test = torch.from_numpy(X_test)

        # Get only the 2 event state features
        labels_list = [data_info.y_columns["state-onset"],
                       data_info.y_columns["state-wakeup"]]
        if mask_unlabeled:
            # Add awake label to front of the list
            labels_list.insert(0, data_info.y_columns["awake"])
        if use_auxiliary_awake:
            # Add awake label to end of the list
            labels_list.append(data_info.y_columns["awake"])
        labels_list = np.array(labels_list)

        y_train = torch.from_numpy(y_train[:, :, labels_list])
        y_test = torch.from_numpy(y_test[:, :, labels_list])

        # Turn last column into one hot encoding of awake so that it can be used as auxiliary awake
        if use_auxiliary_awake:
            # Change all 3's for last column to 2's
            y_train[:, :, -1] = torch.where(
                y_train[:, :, -1] == 3, torch.tensor(2), y_train[:, :, -1])
            y_test[:, :, -1] = torch.where(
                y_test[:, :, -1] == 3, torch.tensor(2), y_test[:, :, -1])

            awake = y_train[:, :, -1]
            awake = torch.nn.functional.one_hot(awake.to(torch.int64))
            y_train = torch.cat((y_train[:, :, :-1], awake.float()), dim=2)

            awake = y_test[:, :, -1]
            awake = torch.nn.functional.one_hot(awake.to(torch.int64))
            y_test = torch.cat((y_test[:, :, :-1], awake.float()), dim=2)

        # Create a dataset from X and y
        train_dataset = torch.utils.data.TensorDataset(X_train, y_train)
        test_dataset = torch.utils.data.TensorDataset(X_test, y_test)

        # Print the shapes and types of train and test
        logger.info(
            f"--- X_train shape: {X_train.shape}, y_train shape: {y_train.shape}")
        logger.info(
            f"--- X_test shape: {X_test.shape}, y_test shape: {y_test.shape}")
        logger.info(
            f"--- X_train type: {X_train.dtype}, y_train type: {y_train.dtype}")
        logger.info(
            f"--- X_test type: {X_test.dtype}, y_test type: {y_test.dtype}")

        # Create a dataloader from the dataset
        train_dataloader = torch.utils.data.DataLoader(
            train_dataset, batch_size=batch_size)
        test_dataloader = torch.utils.data.DataLoader(
            test_dataset, batch_size=batch_size)

        if use_auxiliary_awake:
            trainer = EventStateTrainer(
                epochs, criterion, early_stopping=early_stopping, mask_unlabeled=mask_unlabeled)
        else:
            trainer = EventTrainer(
                epochs, criterion, early_stopping=early_stopping, mask_unlabeled=mask_unlabeled)
        avg_losses, avg_val_losses, total_epochs = trainer.fit(
            trainloader=train_dataloader, testloader=test_dataloader, model=self.model, optimizer=optimizer, name=self.name, scheduler=scheduler,
            activation_delay=activation_delay)

        if wandb.run is not None:
            self.log_train_test(
                avg_losses[:total_epochs], avg_val_losses[:total_epochs], total_epochs)

        logger.info("--- Training of model complete!")
        self.config["total_epochs"] = total_epochs

    def train_full(self, x_train: np.ndarray, y_train: np.ndarray) -> None:
        """
        Train function for the model.
        :param X_train: the training data
        :param X_test: the test data
        :param y_train: the training labels
        :param y_test: the test labels
        """
        # Get hyperparameters from config (epochs, lr, optimizer)
        # Load hyperparameters
        criterion = self.config["loss"]
        optimizer = self.config["optimizer"]
        epochs = self.config["epochs"]
        batch_size = self.config["batch_size"]
        mask_unlabeled = self.config["mask_unlabeled"]
        if "scheduler" in self.config:
            scheduler = self.config["scheduler"]
        else:
            scheduler = None
        early_stopping = self.config["early_stopping"]
        activation_delay = self.config["activation_delay"]
        use_auxiliary_awake = self.config["use_auxiliary_awake"]
        if early_stopping > 0:
            logger.info(
                f"--- Early stopping enabled with patience of {early_stopping} epochs.")

        x_train = torch.from_numpy(x_train)
<<<<<<< HEAD
        cols = np.array([data_info.y_columns["state-onset"],
                         data_info.y_columns["state-wakeup"]])
        y_train = torch.from_numpy(y_train[:, :, cols])
=======

        # Get only the 2 event state features
        labels_list = [data_info.y_columns["state-onset"],
                       data_info.y_columns["state-wakeup"]]
        if mask_unlabeled:
            # Add awake label to front of the list
            labels_list.insert(0, data_info.y_columns["awake"])
        if use_auxiliary_awake:
            # Add awake label to end of the list
            labels_list.append(data_info.y_columns["awake"])
        labels_list = np.array(labels_list)

        y_train = torch.from_numpy(y_train[:, :, labels_list])
>>>>>>> e832daf7

        # Create a dataset from X and y
        train_dataset = torch.utils.data.TensorDataset(x_train, y_train)

        # Print the shapes and types of train and test
        logger.info(
            f"--- X_train shape: {x_train.shape}, y_train shape: {y_train.shape}")
        logger.info(
            f"--- X_train type: {x_train.dtype}, y_train type: {y_train.dtype}")

        # Create a dataloader from the dataset
        train_dataloader = torch.utils.data.DataLoader(
            train_dataset, batch_size=batch_size)

        if use_auxiliary_awake:
            trainer = EventStateTrainer(
                epochs, criterion, early_stopping=early_stopping, mask_unlabeled=mask_unlabeled)
        else:
            trainer = EventTrainer(
                epochs, criterion, early_stopping=early_stopping, mask_unlabeled=mask_unlabeled)
        trainer.fit(
            trainloader=train_dataloader, testloader=None, model=self.model, optimizer=optimizer, name=self.name, scheduler=scheduler,
            activation_delay=activation_delay)
        logger.info("Full train complete!")

    def pred(self, data: np.ndarray, pred_with_cpu: bool, raw_output: bool = False) -> tuple[np.ndarray, np.ndarray]:
        """
        Prediction function for the model.
        :param data: unlabelled data
        :param pred_with_cpu: whether to use cpu or gpu
        :return: the predictions and confidences, as numpy arrays
        """
        # Prediction function
        logger.info(f"--- Predicting results with model {self.name}")
        # Run the model on the data and return the predictions

        if pred_with_cpu:
            device = torch.device("cpu")
        else:
            device = torch.device("cuda")

        self.model.eval()
        self.model.to(device)

        # Print data shape
        logger.info(f"--- Data shape of predictions dataset: {data.shape}")

        # Create a DataLoader for batched inference
        dataset = TensorDataset(torch.from_numpy(data))
        dataloader = DataLoader(dataset, batch_size=64, shuffle=False)

        predictions = []

        with torch.no_grad():
            for batch_data in tqdm(dataloader, "Predicting", unit="batch"):
                batch_data = batch_data[0].to(device)

                # Make a batch prediction
                if str(self.model).startswith("MultiResidualBiGRU"):
                    batch_prediction, _ = self.model(batch_data)
                else:
                    batch_prediction = self.model(batch_data)

                # If auxiliary awake is used, take only the first 2 columns
                if self.config["use_auxiliary_awake"]:
                    batch_prediction = batch_prediction[:, :, :2]

                if pred_with_cpu:
                    batch_prediction = batch_prediction.numpy()
                else:
                    batch_prediction = batch_prediction.cpu().numpy()

                predictions.append(batch_prediction)

        # Concatenate the predictions from all batches
        predictions = np.concatenate(predictions, axis=0)

        # # Apply upsampling to the predictions
        downsampling_factor = data_info.downsampling_factor

        # TODO Try other interpolation methods (linear / cubic)
        # if downsampling_factor > 1:
        #     predictions = np.repeat(predictions, downsampling_factor, axis=1)

        # # Define the original time points
        # original_time_points = np.linspace(0, 1, data_info.window_size)
        #
        # # Define the new time points for upsampled data
        # upsampled_time_points = np.linspace(0, 1, data_info.window_size_before)
        #
        # # Create an array to store upsampled data
        # upsampled_data = np.zeros((predictions.shape[0], data_info.window_size_before, predictions.shape[2]))
        #
        # # Apply interpolation along axis=1 for each channel
        # for channel_idx in range(predictions.shape[2]):
        #     for row_idx in range(predictions.shape[0]):
        #         interpolation_function = interp1d(original_time_points, predictions[row_idx, :, channel_idx], kind='linear', fill_value='extrapolate')
        #         upsampled_data[row_idx, :, channel_idx] = interpolation_function(upsampled_time_points)

        steps_sinc = np.arange(0, data_info.window_size_before, data_info.downsampling_factor)
        u_sinc = np.arange(0, data_info.window_size_before, 1)

        upsampled_data = np.zeros((predictions.shape[0], data_info.window_size_before, predictions.shape[2]))

        # Find the period
        T = steps_sinc[1] - steps_sinc[0]
        # Use broadcasting correctly
        sincM = (u_sinc - steps_sinc[:, np.newaxis]) / T
        res_sinc = np.sinc(sincM)

        for channel_idx in range(predictions.shape[2]):
            for row_idx in tqdm(range(predictions.shape[0]), "Upsampling using sinc interpolation", unit="window"):
                y_sinc = np.dot(predictions[row_idx, :, channel_idx], res_sinc)
                upsampled_data[row_idx, :, channel_idx] = y_sinc

        predictions = upsampled_data

        # Return raw output if necessary
        if raw_output:
            return predictions

        all_predictions = []
        all_confidences = []
        # Convert to events
        for pred in tqdm(predictions, desc="Converting predictions to events", unit="window"):
            # Pred should be 2d array with shape (window_size, 2)
            assert pred.shape[
                       1] == 2, "Prediction should be 2d array with shape (window_size, 2)"

            # Convert to relative window event timestamps
            events = pred_to_event_state(pred, thresh=self.config["threshold"])

            # Add step offset based on repeat factor.
            if downsampling_factor > 1:
                offset = ((downsampling_factor / 2.0) - 0.5 if downsampling_factor % 2 == 0 else downsampling_factor // 2)
            else:
                offset = 0
            steps = (events[0] + offset, events[1] + offset)
            confidences = (events[2], events[3])
            all_predictions.append(steps)
            all_confidences.append(confidences)

        # Return numpy array
        return np.array(all_predictions), np.array(all_confidences)

    def evaluate(self, pred: pd.DataFrame, target: pd.DataFrame) -> float:
        """
        Evaluation function for the model. This function should be overwritten by the user.
        :param pred: predictions
        :param target: actual labels
        """
        # Evaluate function
        logger.critical(
            "--- Evaluation of base class called. Did you forget to override it?")
        raise ModelException(
            "Evaluation of base class called. Did you forget to override it?")

    def save(self, path: str) -> None:
        """
        Save function for the model.
        :param path: path to save the model to
        """
        checkpoint = {
            'model_state_dict': self.model.state_dict(),
            'config': self.config
        }
        torch.save(checkpoint, path)
        logger.info("--- Model saved to: " + path)

    def load(self, path: str, only_hyperparameters: bool = False) -> None:
        """
        Load function for the model.
        :param path: path to model checkpoint
        :param only_hyperparameters: whether to only load the hyperparameters
        """
        if self.device == torch.device("cpu"):
            checkpoint = torch.load(path, map_location=torch.device('cpu'))
        else:
            checkpoint = torch.load(path)
        self.config = checkpoint['config']
        if only_hyperparameters:
            self.reset_weights()
            self.reset_optimizer()
            self.reset_scheduler()
            logger.info(
                "Loading hyperparameters and instantiate new model from: " + path)
            return

        self.model.load_state_dict(checkpoint['model_state_dict'])
        self.reset_optimizer()
        self.reset_scheduler()
        logger.info("Model fully loaded from: " + path)

    def reset_weights(self) -> None:
        """
        Reset the weights of the model. Useful for retraining the model. This function should be overwritten by the user.
        """
        logger.critical(
            "--- Resetting weights of base class called. Did you forget to override it?")
        raise ModelException(
            "Resetting weights of base class called. Did you forget to override it?")

    def reset_optimizer(self) -> None:
        """
        Reset the optimizer to the initial state. Useful for retraining the model.
        """
        self.config['optimizer'] = type(self.config['optimizer'])(
            self.model.parameters(), lr=self.config['lr'])

    def reset_scheduler(self) -> None:
        """
        Reset the scheduler to the initial state. Useful for retraining the model.
        """
        if 'scheduler' in self.config:
            self.config['scheduler'] = CosineLRScheduler(
                self.config['optimizer'], **self.config["lr_schedule"])

    def log_train_test(self, avg_losses: list | np.ndarray, avg_val_losses: list | np.ndarray, epochs: int, name: str = "") -> None:
        """
        Log the train and test loss to wandb.
        :param avg_losses: list of average train losses
        :param avg_val_losses: list of average test losses
        :param epochs: number of epochs
        """
        log_dict = {
            'epoch': list(range(epochs)),
            'train_loss': avg_losses,
            'val_loss': avg_val_losses
        }
        log_df = pd.DataFrame(log_dict)
        # Convert to a long format
        long_df = pd.melt(
            log_df, id_vars=['epoch'], var_name='loss_type', value_name='loss')

        table = wandb.Table(dataframe=long_df)

        # Field to column in df
        fields = {"step": "epoch", "lineVal": "loss", "lineKey": "loss_type"}
        custom_plot = wandb.plot_table(
            vega_spec_name="team-epoch-iv/trainval",
            data_table=table,
            fields=fields,
            string_fields={"title": data_info.substage + " - Train and validation loss of model " + self.name + "_" + name}
        )
        if wandb.run is not None:
            wandb.log({f"{data_info.substage, name}": custom_plot})<|MERGE_RESOLUTION|>--- conflicted
+++ resolved
@@ -226,11 +226,6 @@
                 f"--- Early stopping enabled with patience of {early_stopping} epochs.")
 
         x_train = torch.from_numpy(x_train)
-<<<<<<< HEAD
-        cols = np.array([data_info.y_columns["state-onset"],
-                         data_info.y_columns["state-wakeup"]])
-        y_train = torch.from_numpy(y_train[:, :, cols])
-=======
 
         # Get only the 2 event state features
         labels_list = [data_info.y_columns["state-onset"],
@@ -244,7 +239,6 @@
         labels_list = np.array(labels_list)
 
         y_train = torch.from_numpy(y_train[:, :, labels_list])
->>>>>>> e832daf7
 
         # Create a dataset from X and y
         train_dataset = torch.utils.data.TensorDataset(x_train, y_train)
