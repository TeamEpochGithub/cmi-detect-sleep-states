import copy

import numpy as np
import pandas as pd
import torch
import wandb
from timm.scheduler import CosineLRScheduler
from torch.utils.data import TensorDataset, DataLoader
from tqdm import tqdm

from src.loss.loss import Loss
from src.models.architectures.multi_res_bi_GRU import MultiResidualBiGRU
from src.models.model_exception import ModelException
from src.models.trainers.event_trainer import EventTrainer
from src.optimizer.optimizer import Optimizer
from src.util.state_to_event import pred_to_event_state
from .trainers.early_stopping_metric import EarlyStoppingMetric
from .. import data_info
from ..logger.logger import logger
from ..util.hash_config import hash_config


class EventModel:
    """Model class with basic methods for training and evaluation.

    This class should be overwritten by the user.
    """

    def __init__(self, config: dict, name: str) -> None:
        self.model_type = "base-model"
        self.model = None
        # Init function
        if config is None:
            self.config = None
        else:
            # Deepcopy config
            self.config = copy.deepcopy(config)
            self.hash = hash_config(config, length=5)

        self.name = name
        self.inference_batch_size = 32

        # Why didn't we set all parameters in the config like this? This is so much cleaner.
        self.early_stopping_metric = EarlyStoppingMetric[
            self.config.get(EarlyStoppingMetric.__name__, 'VALIDATION_LOSS')
        ]

    def get_type(self) -> str:
        """
        Get type function for the model.
        :return: type of the model
        """
        return self.model_type

    def load_config(self, config: dict) -> None:
        """
        Load config function for the model.
        :param config: configuration to set up the model
        """
        config = copy.deepcopy(config)

        # Error checks. Check if all necessary parameters are in the config.
        required = ["loss", "optimizer"]
        for req in required:
            if req not in config:
                logger.critical(
                    "------ Config is missing required parameter: " + req)
                raise ModelException(
                    "Config is missing required parameter: " + req)

        # Get default_config
        default_config = self.get_default_config()
        config["use_auxiliary_awake"] = config.get(
            "use_auxiliary_awake", default_config["use_auxiliary_awake"])
        config["mask_unlabeled"] = config.get(
            "mask_unlabeled", default_config["mask_unlabeled"])
        if config["mask_unlabeled"]:
            config["loss"] = Loss.get_loss(config["loss"], reduction="none")
        else:
            if config["loss"] == "kldiv-torch":
                config["loss"] = Loss.get_loss(
                    config["loss"], reduction="batchmean")
            else:
                config["loss"] = Loss.get_loss(
                    config["loss"], reduction="mean")
        config["batch_size"] = config.get(
            "batch_size", default_config["batch_size"])
        config["lr"] = config.get("lr", default_config["lr"])
        config["optimizer"] = Optimizer.get_optimizer(
            config["optimizer"], config["lr"], 0, self.model)
        if "lr_schedule" in config:
            config["lr_schedule"] = config.get(
                "lr_schedule", default_config["lr_schedule"])
            config["scheduler"] = CosineLRScheduler(
                config["optimizer"], **self.config["lr_schedule"])
        config["epochs"] = config.get("epochs", default_config["epochs"])
        config["early_stopping"] = config.get(
            "early_stopping", default_config["early_stopping"])
        config["activation_delay"] = config.get(
            "activation_delay", default_config["activation_delay"])
        config["network_params"] = config.get("network_params", dict())
        config["threshold"] = config.get(
            "threshold", default_config["threshold"])
        self.config = config

    def get_default_config(self) -> dict:
        """
        Get default config function for the model. This function should be overwritten by the user.
        :return: default config
        """
        logger.info("--- No default configuration of model or not implemented")
        return {}

    def train(self, X_train: np.ndarray, X_test: np.ndarray, y_train: np.ndarray, y_test: np.ndarray) -> None:
        """
        Train function for the model.
        :param X_train: the training data
        :param X_test: the test data
        :param y_train: the training labels
        :param y_test: the test labels
        """
        # Get hyperparameters from config (epochs, lr, optimizer)
        # Load hyperparameters
        criterion = self.config["loss"]
        optimizer = self.config["optimizer"]
        epochs = self.config["epochs"]
        batch_size = self.config["batch_size"]
        mask_unlabeled = self.config["mask_unlabeled"]
        if "scheduler" in self.config:
            scheduler = self.config["scheduler"]
        else:
            scheduler = None
        early_stopping = self.config["early_stopping"]
        activation_delay = self.config["activation_delay"]
        use_auxiliary_awake = self.config.get("use_auxiliary_awake", False)
        if early_stopping > 0:
            logger.info(
                f"--- Early stopping enabled with patience of {early_stopping} epochs.")

        X_train = torch.from_numpy(X_train)
        X_test = torch.from_numpy(X_test)

        # Get only the 2 event state features
        labels_list = [data_info.y_columns["state-onset"],
                       data_info.y_columns["state-wakeup"]]
        if mask_unlabeled:
            # Add awake label to front of the list
            labels_list.insert(0, data_info.y_columns["awake"])
        if use_auxiliary_awake:
            # Add awake label to end of the list
            labels_list.append(data_info.y_columns["awake"])
        labels_list = np.array(labels_list)

        y_train = torch.from_numpy(y_train[:, :, labels_list])
        y_test = torch.from_numpy(y_test[:, :, labels_list])

        # Turn last column into one hot encoding of awake so that it can be used as auxiliary awake
        if use_auxiliary_awake:
            # Change all 3's for last column to 2's
            y_train[:, :, -1] = torch.where(
                y_train[:, :, -1] == 3, torch.tensor(2), y_train[:, :, -1])
            y_test[:, :, -1] = torch.where(
                y_test[:, :, -1] == 3, torch.tensor(2), y_test[:, :, -1])

            awake = y_train[:, :, -1]
            awake = torch.nn.functional.one_hot(awake.to(torch.int64))
            y_train = torch.cat((y_train[:, :, :-1], awake.float()), dim=2)

            awake = y_test[:, :, -1]
            awake = torch.nn.functional.one_hot(awake.to(torch.int64))
            y_test = torch.cat((y_test[:, :, :-1], awake.float()), dim=2)

        # Create a dataset from X and y
        train_dataset = torch.utils.data.TensorDataset(X_train, y_train)
        test_dataset = torch.utils.data.TensorDataset(X_test, y_test)

        # Print the shapes and types of train and test
        logger.info(
            f"--- X_train shape: {X_train.shape}, y_train shape: {y_train.shape}")
        logger.info(
            f"--- X_test shape: {X_test.shape}, y_test shape: {y_test.shape}")
        logger.info(
            f"--- X_train type: {X_train.dtype}, y_train type: {y_train.dtype}")
        logger.info(
            f"--- X_test type: {X_test.dtype}, y_test type: {y_test.dtype}")

        # Create a dataloader from the dataset
        train_dataloader = torch.utils.data.DataLoader(
            train_dataset, batch_size=batch_size)
        test_dataloader = torch.utils.data.DataLoader(
            test_dataset, batch_size=batch_size)

        trainer = EventTrainer(epochs, criterion, early_stopping=early_stopping,
                               early_stopping_metric=self.early_stopping_metric, mask_unlabeled=mask_unlabeled,
                               use_auxiliary_awake=use_auxiliary_awake)
        avg_losses, avg_val_losses, total_epochs = trainer.fit(
            trainloader=train_dataloader, testloader=test_dataloader, model=self.model, optimizer=optimizer, name=self.name, scheduler=scheduler,
            activation_delay=activation_delay)

        if wandb.run is not None:
            self.log_train_test(
                avg_losses[:total_epochs], avg_val_losses[:total_epochs], total_epochs)

        logger.info("--- Training of model complete!")
        self.config["total_epochs"] = total_epochs

    def train_full(self, x_train: np.ndarray, y_train: np.ndarray) -> None:
        """
        Train function for the model.
        :param X_train: the training data
        :param X_test: the test data
        :param y_train: the training labels
        :param y_test: the test labels
        """
        # Get hyperparameters from config (epochs, lr, optimizer)
        # Load hyperparameters
        criterion = self.config["loss"]
        optimizer = self.config["optimizer"]
        epochs = self.config["total_epochs"]
        batch_size = self.config["batch_size"]
        mask_unlabeled = self.config["mask_unlabeled"]
        if "scheduler" in self.config:
            scheduler = self.config["scheduler"]
        else:
            scheduler = None
        early_stopping = self.config["early_stopping"]
        activation_delay = self.config["activation_delay"]
        use_auxiliary_awake = self.config.get("use_auxiliary_awake", False)

        # Log the total epochs to train
        logger.info(f"--- Training model for {epochs} epochs")

        x_train = torch.from_numpy(x_train)

        # Get only the 2 event state features
        labels_list = [data_info.y_columns["state-onset"],
                       data_info.y_columns["state-wakeup"]]
        if mask_unlabeled:
            # Add awake label to front of the list
            labels_list.insert(0, data_info.y_columns["awake"])
        if use_auxiliary_awake:
            # Add awake label to end of the list
            labels_list.append(data_info.y_columns["awake"])
        labels_list = np.array(labels_list)

        y_train = torch.from_numpy(y_train[:, :, labels_list])

        if use_auxiliary_awake:
            # Change all 3's for last column to 2's
            y_train[:, :, -1] = torch.where(
                y_train[:, :, -1] == 3, torch.tensor(2), y_train[:, :, -1])

            awake = y_train[:, :, -1]
            awake = torch.nn.functional.one_hot(awake.to(torch.int64))
            y_train = torch.cat((y_train[:, :, :-1], awake.float()), dim=2)

        # Create a dataset from X and y
        train_dataset = torch.utils.data.TensorDataset(x_train, y_train)

        # Print the shapes and types of train and test
        logger.info(
            f"--- X_train shape: {x_train.shape}, y_train shape: {y_train.shape}")
        logger.info(
            f"--- X_train type: {x_train.dtype}, y_train type: {y_train.dtype}")

        # Create a dataloader from the dataset
        train_dataloader = torch.utils.data.DataLoader(
            train_dataset, batch_size=batch_size)

        trainer = EventTrainer(epochs, criterion, early_stopping=early_stopping,
                               early_stopping_metric=self.early_stopping_metric,
                               mask_unlabeled=mask_unlabeled, use_auxiliary_awake=use_auxiliary_awake)
        trainer.fit(
            trainloader=train_dataloader, testloader=None, model=self.model, optimizer=optimizer, name=self.name, scheduler=scheduler,
            activation_delay=activation_delay)
        logger.info("Full train complete!")

    def pred(self, data: np.ndarray, pred_with_cpu: bool, raw_output: bool = False) -> tuple[np.ndarray, np.ndarray]:
        """
        Prediction function for the model.
        :param data: unlabelled data
        :param pred_with_cpu: whether to use cpu or gpu
        :return: the predictions and confidences, as numpy arrays
        """
        # Prediction function
        logger.info(f"--- Predicting results with model {self.name}")
        # Run the model on the data and return the predictions

        if pred_with_cpu:
            device = torch.device("cpu")
        else:
            device = torch.device("cuda")

        self.model.eval()
        self.model.to(device)

        # Print data shape
        logger.info(f"--- Data shape of predictions dataset: {data.shape}")

        # Create a DataLoader for batched inference
        dataset = TensorDataset(torch.from_numpy(data))
        dataloader = DataLoader(dataset, batch_size=self.inference_batch_size, shuffle=False)

        predictions = []

        with torch.no_grad():
            for batch_data in tqdm(dataloader, "Predicting", unit="batch"):
                batch_data = batch_data[0].to(device)

                # Make a batch prediction
                if isinstance(self.model, MultiResidualBiGRU):
                    batch_prediction, _ = self.model(batch_data)
                else:
                    batch_prediction = self.model(batch_data)

                # If auxiliary awake is used, take only the first 2 columns
                if self.config.get("use_auxiliary_awake", False):
                    batch_prediction = batch_prediction[:, :, :2]

                if pred_with_cpu:
                    batch_prediction = batch_prediction.numpy()
                else:
                    batch_prediction = batch_prediction.cpu().numpy()

                predictions.append(batch_prediction)

        # Concatenate the predictions from all batches
        predictions = np.concatenate(predictions, axis=0)

        # Apply upsampling to the predictions
        downsampling_factor = data_info.downsampling_factor

        return self.model_output_sinc_interpolate_to_events(self.config['threshold'], 10, downsampling_factor, predictions, raw_output)

    @staticmethod
    def model_output_sinc_interpolate_to_events(threshold: float, n_events: int, downsampling_factor: float,
                                                predictions: np.ndarray, raw_output: bool) -> np.ndarray:
        """Process the predictions from the event model to (almost) usable format.

        It does some weird sinc interpolation and then converts the predictions to events I guess.

        This is an attempt at decoupling this from the pred method,
        but I already know that it will just create more confusion instead.
        This unfortunately seems necessary for #266.

        (Yay, more spaghetti code!)

        :param threshold: idk
        :param n_events: what is this?
        :param downsampling_factor: isn't this in data_info?
        :param predictions: I have no idea
        :param raw_output: I already said that I have no idea
        :return: the predictions and confidences, as numpy arrays
        """
        # TODO Try other interpolation methods (linear / cubic)
        # if downsampling_factor > 1:
        #     predictions = np.repeat(predictions, downsampling_factor, axis=1)

        # # Define the original time points
        # original_time_points = np.linspace(0, 1, data_info.window_size)
        #
        # # Define the new time points for upsampled data
        # upsampled_time_points = np.linspace(0, 1, data_info.window_size_before)
        #
        # # Create an array to store upsampled data
        # upsampled_data = np.zeros((predictions.shape[0], data_info.window_size_before, predictions.shape[2]))
        #
        # # Apply interpolation along axis=1 for each channel
        # for channel_idx in range(predictions.shape[2]):
        #     for row_idx in range(predictions.shape[0]):
        #         interpolation_function = interp1d(original_time_points, predictions[row_idx, :, channel_idx], kind='linear', fill_value='extrapolate')
        #         upsampled_data[row_idx, :, channel_idx] = interpolation_function(upsampled_time_points)

        steps_sinc = np.arange(0, data_info.window_size_before, data_info.downsampling_factor)
        u_sinc = np.arange(0, data_info.window_size_before, 1)
        upsampled_data = np.zeros((predictions.shape[0], data_info.window_size_before, predictions.shape[2]))
        # Find the period
        T = steps_sinc[1] - steps_sinc[0]
        # Use broadcasting correctly
        sincM = (u_sinc - steps_sinc[:, np.newaxis]) / T
        res_sinc = np.sinc(sincM)
        for channel_idx in range(predictions.shape[2]):
            for row_idx in tqdm(range(predictions.shape[0]), "Upsampling using sinc interpolation", unit="window"):
                y_sinc = np.dot(predictions[row_idx, :, channel_idx], res_sinc)
                upsampled_data[row_idx, :, channel_idx] = y_sinc
        predictions = upsampled_data
        # Return raw output if necessary
        if raw_output:
            return predictions
        all_predictions: list[tuple[float, float]] = []
        all_confidences: list[tuple[float, float]] = []
        # Convert to events
        for pred in tqdm(predictions, desc="Converting predictions to events", unit="window"):
            # Pred should be 2d array with shape (window_size, 2)
            assert pred.shape[1] == 2, "Prediction should be 2d array with shape (window_size, 2)"

            # Convert to relative window event timestamps
            events = pred_to_event_state(pred, thresh=threshold, n_events=n_events)

            offset = 5.5

            steps = (events[0] + offset, events[1] + offset)
            confidences = (events[2], events[3])
            all_predictions.append(steps)
            all_confidences.append(confidences)
        return all_predictions, all_confidences

<<<<<<< HEAD
=======
    def evaluate(self, pred: pd.DataFrame, target: pd.DataFrame) -> float:
        """
        Evaluation function for the model. This function should be overwritten by the user.
        :param pred: predictions
        :param target: actual labels
        """
        pass

>>>>>>> 1941e151
    def save(self, path: str) -> None:
        """Save function for the model.

        :param path: path to save the model to
        """
        checkpoint = {
            'model_state_dict': self.model.state_dict(),
            'config': self.config
        }
        torch.save(checkpoint, path)
        logger.info("--- Model saved to: " + path)

    def load(self, path: str, only_hyperparameters: bool = False) -> None:
        """Load function for the model.

        :param path: path to model checkpoint
        :param only_hyperparameters: whether to only load the hyperparameters
        """
        if self.device == torch.device("cpu"):
            checkpoint = torch.load(path, map_location=torch.device('cpu'))
        else:
            checkpoint = torch.load(path)
        self.config = checkpoint['config']
        if only_hyperparameters:
            self.reset_weights()
            self.reset_optimizer()
            self.reset_scheduler()
            logger.info(
                "Loading hyperparameters and instantiate new model from: " + path)
            return

        self.model.load_state_dict(checkpoint['model_state_dict'])
        self.reset_optimizer()
        self.reset_scheduler()
        logger.info("Model fully loaded from: " + path)

    def reset_weights(self) -> None:
        """Reset the weights of the model.

        Useful for retraining the model.
        """
        pass

    def reset_optimizer(self) -> None:
        """Reset the optimizer to the initial state.

        Useful for retraining the model.
        """
        self.config['optimizer'] = type(self.config['optimizer'])(
            self.model.parameters(), lr=self.config['lr'])

    def reset_scheduler(self) -> None:
        """Reset the scheduler to the initial state.

        Useful for retraining the model.
        """
        if 'scheduler' in self.config:
            self.config['scheduler'] = CosineLRScheduler(
                self.config['optimizer'], **self.config["lr_schedule"])

    def log_train_test(self, avg_losses: list | np.ndarray, avg_val_losses: list | np.ndarray, epochs: int, name: str = "") -> None:
        """Log the train and test loss to Weights & Biases.

        :param avg_losses: list of average train losses
        :param avg_val_losses: list of average test losses
        :param epochs: number of epochs
        """
        log_dict = {
            'epoch': list(range(epochs)),
            'train_loss': avg_losses,
            'val_loss': avg_val_losses
        }
        log_df = pd.DataFrame(log_dict)
        # Convert to a long format
        long_df = pd.melt(
            log_df, id_vars=['epoch'], var_name='loss_type', value_name='loss')

        table = wandb.Table(dataframe=long_df)

        # Field to column in df
        fields = {"step": "epoch", "lineVal": "loss", "lineKey": "loss_type"}
        custom_plot = wandb.plot_table(
            vega_spec_name="team-epoch-iv/trainval",
            data_table=table,
            fields=fields,
            string_fields={"title": data_info.substage + " - Train and validation loss of model " + self.name + "_" + name}
        )
        if wandb.run is not None:
            wandb.log({f"{data_info.substage, name}": custom_plot})<|MERGE_RESOLUTION|>--- conflicted
+++ resolved
@@ -405,8 +405,6 @@
             all_confidences.append(confidences)
         return all_predictions, all_confidences
 
-<<<<<<< HEAD
-=======
     def evaluate(self, pred: pd.DataFrame, target: pd.DataFrame) -> float:
         """
         Evaluation function for the model. This function should be overwritten by the user.
@@ -415,7 +413,6 @@
         """
         pass
 
->>>>>>> 1941e151
     def save(self, path: str) -> None:
         """Save function for the model.
 
