--- conflicted
+++ resolved
@@ -180,26 +180,4 @@
         self.model.load_state_dict(checkpoint['model_state_dict'])
         self.config = checkpoint['config']
 
-<<<<<<< HEAD
-        logger.info("Model loaded from: " + path)
-=======
-        logger.info("Model loaded from: " + path)
-
-
-class SimpleModel(nn.Module):
-    """
-    Pytorch implementation of a really simple baseline model.
-    """
-
-    def __init__(self, input_dim: int, hidden_dim: int, output_dim: int, config: dict) -> None:
-        super(SimpleModel, self).__init__()
-        self.fc1 = nn.Linear(input_dim, hidden_dim)
-        self.relu1 = nn.ReLU()
-        self.fc2 = nn.Linear(hidden_dim, output_dim)
-
-    def forward(self, x):
-        x = self.fc1(x)
-        x = self.relu1(x)
-        x = self.fc2(x)
-        return x
->>>>>>> 9e61eeca
+        logger.info("Model loaded from: " + path)