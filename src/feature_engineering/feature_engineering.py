from __future__ import annotations

from abc import ABC, abstractmethod
from typing import Final

import pandas as pd
import copy

from ..logger.logger import logger


class FE(ABC):
    """
    Base class for feature engineering (FE) steps.
    All child classes should implement the feature engineering method.
    """

    @staticmethod
    def from_config_single(config: dict) -> FE:
        """Parse the config of a single feature engineering step and return the feature engineering step.

        :param config: the config of a single feature engineering step
        :return: the specific feature engineering step
        """
        config_copy = copy.deepcopy(config)
        kind: str = config_copy.pop("kind", None)

        if kind is None:
            logger.critical("No kind specified for feature engineering step")
            raise FEException("No kind specified for feature engineering step")

        from .kurtosis import Kurtosis
        from .mean import Mean
        from .skewness import Skewness
        from .time import Time
        from .rotation import Rotation
        from .sun import Sun
        from .sin_hour import SinHour
        from .add_holidays import AddHolidays
<<<<<<< HEAD
        from .parser import Parser
=======
        from .add_school_hours import AddSchoolHours
>>>>>>> 93400668

        _FEATURE_ENGINEERING_KINDS: Final[dict[str, type[FE]]] = {
            "kurtosis": Kurtosis,
            "mean": Mean,
            "skewness": Skewness,
            "time": Time,
            "rotation": Rotation,
            "sun": Sun,
            "sin_hour": SinHour,
            "add_holidays": AddHolidays,
<<<<<<< HEAD
            "parser": Parser
=======
            "add_school_hours": AddSchoolHours,
>>>>>>> 93400668
        }

        try:
            return _FEATURE_ENGINEERING_KINDS[kind](**config_copy)
        except KeyError:
            logger.critical(f"Unknown feature engineering step: {kind}")
            raise FEException(f"Unknown feature engineering step: {kind}")

    @staticmethod
    def from_config(config_list: list[dict]) -> list[FE]:
        """Parse the config list of feature engineering steps and return the feature engineering steps.

        It also filters out the steps that are only for training.

        :param config_list: the list of feature engineering steps
        :return: the list of feature engineering steps
        """
        return [FE.from_config_single(fe_step) for fe_step in config_list]

    def run(self, data: pd.DataFrame) -> pd.DataFrame:
        """Run the feature engineering step.

        :param data: the data to process
        :return: the processed data
        """
        return self.feature_engineering(data)

    @abstractmethod
    def feature_engineering(self, data: pd.DataFrame) -> pd.DataFrame:
        """Process the data. This method should be overridden by the child class.

        :param data: the data to process
        :return: the processed data
        """
        logger.critical("Feature engineering method not implemented. Did you forget to override it?")
        raise FEException("Feature engineering method not implemented. Did you forget to override it?")


class FEException(Exception):
    """
    Exception class for feature engineering steps.
    """
    pass<|MERGE_RESOLUTION|>--- conflicted
+++ resolved
@@ -37,12 +37,8 @@
         from .sun import Sun
         from .sin_hour import SinHour
         from .add_holidays import AddHolidays
-<<<<<<< HEAD
         from .parser import Parser
-=======
         from .add_school_hours import AddSchoolHours
->>>>>>> 93400668
-
         _FEATURE_ENGINEERING_KINDS: Final[dict[str, type[FE]]] = {
             "kurtosis": Kurtosis,
             "mean": Mean,
@@ -52,11 +48,8 @@
             "sun": Sun,
             "sin_hour": SinHour,
             "add_holidays": AddHolidays,
-<<<<<<< HEAD
-            "parser": Parser
-=======
-            "add_school_hours": AddSchoolHours,
->>>>>>> 93400668
+            "parser": Parser,
+            "add_school_hours": AddSchoolHours
         }
 
         try:
