--- conflicted
+++ resolved
@@ -8,6 +8,7 @@
 import copy
 
 from ..logger.logger import logger
+
 
 @dataclass
 class FE(ABC):
@@ -40,11 +41,8 @@
         from .add_holidays import AddHolidays
         from .parser import Parser
         from .add_school_hours import AddSchoolHours
-<<<<<<< HEAD
         from .add_weather import AddWeather
 
-=======
->>>>>>> 1a3994db
         _FEATURE_ENGINEERING_KINDS: Final[dict[str, type[FE]]] = {
             "kurtosis": Kurtosis,
             "mean": Mean,
@@ -54,13 +52,9 @@
             "sun": Sun,
             "sin_hour": SinHour,
             "add_holidays": AddHolidays,
-<<<<<<< HEAD
             "add_school_hours": AddSchoolHours,
             "add_weather": AddWeather,
-=======
-            "parser": Parser,
-            "add_school_hours": AddSchoolHours
->>>>>>> 1a3994db
+            "parser": Parser
         }
 
         try:
