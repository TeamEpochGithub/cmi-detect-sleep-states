--- conflicted
+++ resolved
@@ -187,19 +187,9 @@
     logger.info("Creating model using ModelConfigLoader")
     model = model_config_loader.set_model()
 
-<<<<<<< HEAD
-    # Save scaler
-    scaler_filename: str = store_location + "/scaler-" + initial_hash + ".pkl"
-    pretrain.scaler.save(scaler_filename)
-
     model_filename_opt = store_location + "/optimal_" + model_name + "-" + initial_hash + model.hash + ".pt"
     model_filename_submit = store_location + "/submit_" + model_name + "-" + initial_hash + model.hash + ".pt"
-=======
-    model_filename_opt = store_location + "/optimal_" + \
-        model_name + "-" + initial_hash + model.hash + ".pt"
-    model_filename_submit = store_location + "/submit_" + \
-        model_name + "-" + initial_hash + model.hash + ".pt"
->>>>>>> 191db2f0
+
     if os.path.isfile(model_filename_submit):
         logger.info("Found existing fully trained submit model: " + model_name + " with location " + model_filename_submit)
     elif os.path.isfile(model_filename_opt):
