--- conflicted
+++ resolved
@@ -22,7 +22,6 @@
         "standardize": "none"
     },
     "models": {
-<<<<<<< HEAD
         "Transformer": {
             "type": "regression-transformer",
             "epochs": 1,
@@ -43,19 +42,11 @@
             "activation": "relu",
             "norm": "BatchNorm",
             "freeze": false
-=======
-        "ClassicBaseline": {
-            "type": "classic-base-model"
->>>>>>> 9aca9469
         }
     },
     "model_store_loc": "tm",
     "ensemble": {
-<<<<<<< HEAD
         "models": ["Transformer"],
-=======
-        "models": ["ClassicBaseline"],
->>>>>>> 9aca9469
         "weights": [1],
         "comb_method": "addition"
     },
