{
    "name": "config",
<<<<<<< HEAD
    "preprocessing": [
        "split_windows"
    ],
    "processed_loc_out": "data/processed",
    "processed_loc_in": "data/raw",
    "feature_engineering": {
        "kurtosis": {
            "window_sizes": [5, 10],
            "features": ["anglez", "enmo"]
        },
        "skewness": {
            "window_sizes": [5, 10],
            "features": ["anglez", "enmo"]
        },
        "mean": {
            "window_sizes": [5, 10],
            "features": ["anglez", "enmo"]
        }
    },
    "fe_loc_out": "data/features",
    "fe_loc_in": "data/processed",
=======
    "log_to_wandb": false,
    "preprocessing": [],
    "processed_loc_out": "./data/processed",
    "processed_loc_in": "./data/raw",
    "feature_engineering": [],
    "fe_loc_out": "./data/features",
    "fe_loc_in": "./data/processed",
>>>>>>> f669411b
    "models": {
        "ExampleModel": {
            "type": "example-fc-model",
            "epochs": 20,
            "batch_size": 32,
            "loss": "mae-torch",
            "optimizer": "adam-torch"
        }

    },
    "model_store_loc": "tm",
    "ensemble": {
<<<<<<< HEAD
        "models": [
            "model1name",
            "model2name"
        ],
        "weights": [
            1,
            2
        ],
=======
        "models": ["ExampleModel"],
        "weights": [1],
>>>>>>> f669411b
        "comb_method": "addition"
    },
    "ensemble_loss": "mse-torch",
    "hpo": {
        "apply": true,
        "method": "example_hpo"
    },
    "cv": {
        "apply": true,
        "method": "example_cv"
    },
    "scoring": true
}<|MERGE_RESOLUTION|>--- conflicted
+++ resolved
@@ -1,6 +1,6 @@
 {
     "name": "config",
-<<<<<<< HEAD
+    "log_to_wandb": false,
     "preprocessing": [
         "split_windows"
     ],
@@ -22,15 +22,6 @@
     },
     "fe_loc_out": "data/features",
     "fe_loc_in": "data/processed",
-=======
-    "log_to_wandb": false,
-    "preprocessing": [],
-    "processed_loc_out": "./data/processed",
-    "processed_loc_in": "./data/raw",
-    "feature_engineering": [],
-    "fe_loc_out": "./data/features",
-    "fe_loc_in": "./data/processed",
->>>>>>> f669411b
     "models": {
         "ExampleModel": {
             "type": "example-fc-model",
@@ -43,19 +34,8 @@
     },
     "model_store_loc": "tm",
     "ensemble": {
-<<<<<<< HEAD
-        "models": [
-            "model1name",
-            "model2name"
-        ],
-        "weights": [
-            1,
-            2
-        ],
-=======
         "models": ["ExampleModel"],
         "weights": [1],
->>>>>>> f669411b
         "comb_method": "addition"
     },
     "ensemble_loss": "mse-torch",
