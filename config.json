{
<<<<<<< HEAD
  "name": "config",
  "log_to_wandb": false,
  "pred_with_cpu": true,
  "train_series_path": "data/raw/train_series.parquet",
  "train_events_path": "data/raw/train_events.csv",
  "test_series_path": "data/raw/test_series.parquet",
  "fe_loc_out": "data/features",
  "fe_loc_in": "data/processed",
  "processed_loc_out": "data/processed",
  "processed_loc_in": "data/raw",
  "model_store_loc": "tm",
  "preprocessing": [
    {
      "kind": "mem_reduce",
      "id_encoding_path": "series_id_encoding.json"
    },
    {
      "kind": "add_state_labels",
      "id_encoding_path": "series_id_encoding.json",
      "events_path": "data/raw/train_events.csv",
      "use_similarity_nan": false,
      "fill_limit": 8640,
      "nan_tolerance_window": 5
    },
    {
      "kind": "add_event_labels",
      "id_encoding_path": "series_id_encoding.json",
      "events_path": "data/raw/train_events.csv",
      "smoothing": 5
    },
    {
      "kind": "split_windows",
      "start_hour": 15,
      "window_size": 17280
    },
    {
      "kind": "add_segmentation_labels"
    }
  ],
  "feature_engineering": [
    {
      "kind": "time",
      "time_features": ["day", "hour", "minute", "second"]
    }
  ],
  "pretraining": {
    "window_size": 17280,
    "test_size": 0.2,
    "downsample": {
      "factor": 12,
      "features": ["f_enmo", "f_anglez"],
      "methods": ["min", "max", "mean", "std", "median", "var"],
      "standard": "median"
    },
    "scaler": {
      "kind": "standard-scaler"
    }
  },
  "cv": {
    "splitter": "group_shuffle_split",
    "scoring": ["score_full", "score_clean"],
    "splitter_params": {
      "n_splits": 1,
      "test_size": 0.2
    }
  },
  "models": {
    "1D-Unet-CNN": {
      "type": "seg-unet-1d-cnn",
      "loss": "bce-torch",
      "optimizer": "adam-torch",
      "epochs": 1,
      "batch_size": 32,
      "lr": 0.0005,
      "hidden_layers": 8,
      "early_stopping": 5
    }
  },
  "ensemble": {
    "models": ["1D-Unet-CNN"],
    "weights": [1],
    "comb_method": "addition"
  },
  "ensemble_loss": "mse-torch",
  "hpo": {
    "apply": false,
    "method": "example_hpo"
  },
  "similarity_filter": {
    "threshold": 0.27
  },
  "train_for_submission": true,
  "scoring": true,
  "visualize_preds": {
    "n": 10,
    "browser_plot": true,
    "save": true
  }
=======
    "name": "config",
    "log_to_wandb": true,
    "pred_with_cpu": true,
    "train_series_path": "data/raw/train_series.parquet",
    "train_events_path": "data/raw/train_events.csv",
    "test_series_path": "data/raw/test_series.parquet",
    "fe_loc_out": "data/features",
    "fe_loc_in": "data/processed",
    "processed_loc_out": "data/processed",
    "processed_loc_in": "data/raw",
    "model_store_loc": "tm",
    "preprocessing": [
        {
            "kind": "mem_reduce",
            "id_encoding_path": "series_id_encoding.json"
        },
        {
            "kind": "similarity_nan",
            "as_feature": true
        },
        {
          "kind": "add_state_labels",
          "id_encoding_path": "series_id_encoding.json",
          "events_path": "data/raw/train_events.csv",
          "use_similarity_nan": true,
          "fill_limit": 8640,
          "nan_tolerance_window": 5

        },
        {
            "kind": "add_event_labels",
            "id_encoding_path": "series_id_encoding.json",
            "events_path": "data/raw/train_events.csv",
            "smoothing": 40
        },
        {
            "kind": "split_windows",
            "start_hour": 15,
            "window_size": 17280
        }
    ],
    "feature_engineering": [
        {
            "kind": "time",
            "time_features": ["day", "hour"]
        }
    ],
    "pretraining": {
        "downsample": {
            "factor": 12,
            "features": ["f_anglez", "f_enmo"],
            "methods": ["min", "max", "mean", "std", "median"],
            "standard": "mean"
        },
        "test_size": 0.2,
        "scaler": {
            "kind": "standard-scaler",
            "copy": true
        }
    },
    "models": {
      "Event-1D-Unet-CNN": {
        "type": "event-seg-unet-1d-cnn",
        "loss": "mse-torch",
        "optimizer": "adam-torch",
        "epochs": 44,
        "batch_size": 32,
        "lr": 0.0005,
        "hidden_layers": 16,
        "early_stopping": 7,
        "threshold": 0
      }
    },
    "ensemble": {
        "models": ["Event-1D-Unet-CNN"],
        "weights": [1],
        "comb_method": "addition"
    },
    "ensemble_loss": "mse-torch",
    "hpo": {
        "apply": false,
        "method": "example_hpo"
    },
    "cv": {
        "apply": false,
        "method": "example_cv"
    },
    "train_for_submission":true,
    "scoring": true,
    "visualize_preds": {
        "n": 10,
        "browser_plot": false,
        "save": true
    }
>>>>>>> 33a2252b
}
<|MERGE_RESOLUTION|>--- conflicted
+++ resolved
@@ -1,5 +1,4 @@
 {
-<<<<<<< HEAD
   "name": "config",
   "log_to_wandb": false,
   "pred_with_cpu": true,
@@ -95,103 +94,7 @@
   "scoring": true,
   "visualize_preds": {
     "n": 10,
-    "browser_plot": true,
+    "browser_plot": false,
     "save": true
   }
-=======
-    "name": "config",
-    "log_to_wandb": true,
-    "pred_with_cpu": true,
-    "train_series_path": "data/raw/train_series.parquet",
-    "train_events_path": "data/raw/train_events.csv",
-    "test_series_path": "data/raw/test_series.parquet",
-    "fe_loc_out": "data/features",
-    "fe_loc_in": "data/processed",
-    "processed_loc_out": "data/processed",
-    "processed_loc_in": "data/raw",
-    "model_store_loc": "tm",
-    "preprocessing": [
-        {
-            "kind": "mem_reduce",
-            "id_encoding_path": "series_id_encoding.json"
-        },
-        {
-            "kind": "similarity_nan",
-            "as_feature": true
-        },
-        {
-          "kind": "add_state_labels",
-          "id_encoding_path": "series_id_encoding.json",
-          "events_path": "data/raw/train_events.csv",
-          "use_similarity_nan": true,
-          "fill_limit": 8640,
-          "nan_tolerance_window": 5
-
-        },
-        {
-            "kind": "add_event_labels",
-            "id_encoding_path": "series_id_encoding.json",
-            "events_path": "data/raw/train_events.csv",
-            "smoothing": 40
-        },
-        {
-            "kind": "split_windows",
-            "start_hour": 15,
-            "window_size": 17280
-        }
-    ],
-    "feature_engineering": [
-        {
-            "kind": "time",
-            "time_features": ["day", "hour"]
-        }
-    ],
-    "pretraining": {
-        "downsample": {
-            "factor": 12,
-            "features": ["f_anglez", "f_enmo"],
-            "methods": ["min", "max", "mean", "std", "median"],
-            "standard": "mean"
-        },
-        "test_size": 0.2,
-        "scaler": {
-            "kind": "standard-scaler",
-            "copy": true
-        }
-    },
-    "models": {
-      "Event-1D-Unet-CNN": {
-        "type": "event-seg-unet-1d-cnn",
-        "loss": "mse-torch",
-        "optimizer": "adam-torch",
-        "epochs": 44,
-        "batch_size": 32,
-        "lr": 0.0005,
-        "hidden_layers": 16,
-        "early_stopping": 7,
-        "threshold": 0
-      }
-    },
-    "ensemble": {
-        "models": ["Event-1D-Unet-CNN"],
-        "weights": [1],
-        "comb_method": "addition"
-    },
-    "ensemble_loss": "mse-torch",
-    "hpo": {
-        "apply": false,
-        "method": "example_hpo"
-    },
-    "cv": {
-        "apply": false,
-        "method": "example_cv"
-    },
-    "train_for_submission":true,
-    "scoring": true,
-    "visualize_preds": {
-        "n": 10,
-        "browser_plot": false,
-        "save": true
-    }
->>>>>>> 33a2252b
 }
