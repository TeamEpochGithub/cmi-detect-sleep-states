{
    "name": "config",
    "log_to_wandb": true,
    "pred_with_cpu": true,
    "train_series_path": "data/raw/train_series.parquet",
    "train_events_path": "data/raw/train_events.csv",
    "test_series_path": "data/raw/test_series.parquet",
    "fe_loc_out": "data/features",
    "fe_loc_in": "data/processed",
    "processed_loc_out": "data/processed",
    "processed_loc_in": "data/raw",
    "model_store_loc": "tm",
    "preprocessing": [
        {
            "kind": "mem_reduce",
            "id_encoding_path": "series_id_encoding.json"
        },
        {
            "kind": "split_windows",
            "start_hour": 15,
            "window_size": 17280
<<<<<<< HEAD
        },
        {
            "kind": "add_regression_labels",
            "id_encoding_path": "series_id_encoding.json",
            "events_path": "data/raw/train_events.csv"
=======
>>>>>>> dd51affd
        }
    ],
    "feature_engineering": [
        {
            "kind": "time",
            "time_features": ["day", "hour"]
        }
    ],
    "pretraining": {
        "downsample": {
            "factor": 12,
            "features": ["f_anglez", "f_enmo"],
            "methods": ["min", "max", "mean", "std", "median"],
            "standard": "mean"
        },
        "test_size": 0.2,
        "scaler": {
            "kind": "standard-scaler",
            "copy": true
        }
    },
    "models": {
      "Event-1D-Unet-CNN": {
        "type": "event-seg-unet-1d-cnn",
        "loss": "mse-torch",
        "optimizer": "adam-torch",
        "epochs": 47,
        "batch_size": 32,
        "lr": 0.0005,
        "hidden_layers": 8,
        "early_stopping": 7,
        "threshold": 0
      }
    },
    "ensemble": {
        "models": ["Event-1D-Unet-CNN"],
        "weights": [1],
        "comb_method": "addition"
    },
    "ensemble_loss": "mse-torch",
    "hpo": {
        "apply": false,
        "method": "example_hpo"
    },
    "cv": {
        "apply": false,
        "method": "example_cv"
    },
    "train_for_submission":true,
    "scoring": true,
    "visualize_preds": {
        "n": 10,
        "browser_plot": false,
        "save": true
    }
}
<|MERGE_RESOLUTION|>--- conflicted
+++ resolved
@@ -19,14 +19,11 @@
             "kind": "split_windows",
             "start_hour": 15,
             "window_size": 17280
-<<<<<<< HEAD
         },
         {
             "kind": "add_regression_labels",
             "id_encoding_path": "series_id_encoding.json",
             "events_path": "data/raw/train_events.csv"
-=======
->>>>>>> dd51affd
         }
     ],
     "feature_engineering": [
