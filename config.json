{
    "name": "config",
    "log_to_wandb": true,
    "pred_with_cpu": false,
    "train_series_path": "data/raw/train_series.parquet",
    "train_events_path": "data/raw/train_events.csv",
    "test_series_path": "data/raw/test_series.parquet",
    "fe_loc_in": "data/processed",
    "processed_loc_out": "data/processed",
    "processed_loc_in": "data/raw",
    "model_store_loc": "tm",
    "model_config_loc": "model_configs",
    "ensemble": {
<<<<<<< HEAD
        "models": ["gru.json"],
=======
        "models": ["test_pp_fe_config.json"],
>>>>>>> 3db21e70
        "weights": [1],
        "comb_method": "confidence_average",
        "pred_only": false
    },
    "cv": {
        "splitter": "group_k_fold",
        "scoring": ["score_full", "score_clean"],
        "splitter_params": {
            "n_splits": 5
        }
    },
    "train_for_submission": true,
    "scoring": true,
    "visualize_preds": {
        "n": 0,
        "browser_plot": false,
        "save": true
    }
}<|MERGE_RESOLUTION|>--- conflicted
+++ resolved
@@ -11,11 +11,7 @@
     "model_store_loc": "tm",
     "model_config_loc": "model_configs",
     "ensemble": {
-<<<<<<< HEAD
         "models": ["gru.json"],
-=======
-        "models": ["test_pp_fe_config.json"],
->>>>>>> 3db21e70
         "weights": [1],
         "comb_method": "confidence_average",
         "pred_only": false
