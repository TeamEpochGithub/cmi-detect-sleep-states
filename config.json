--- conflicted
+++ resolved
@@ -11,11 +11,7 @@
     "model_store_loc": "tm",
     "model_config_loc": "model_configs",
     "ensemble": {
-<<<<<<< HEAD
-        "models": ["test_pp_fe_config.json"],
-=======
         "models": ["gru_test.json"],
->>>>>>> 749eb2b6
         "weights": [1],
         "comb_method": "confidence_average",
         "pred_only": false
