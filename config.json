--- conflicted
+++ resolved
@@ -12,18 +12,17 @@
     "model_store_loc": "tm",
     "model_config_loc": "model_configs",
     "ensemble": {
-<<<<<<< HEAD
         "models": ["cmon.json", "cmon2.json", "transformer_gru.json"],
         "weights": [0.6, 0.4, 0.2],
-=======
-        "models": ["gru_features.json", "sparse_transformer_sweep_features.json", "cmon2.json"],
-        "weights": [1, 1, 0.5],
->>>>>>> c16919c6
         "comb_method": "confidence_average",
         "pred_only": true
     },
     "ensemble_hpo": {
-        
+        "model_config_loc": "ensemble_configs",
+        "n_events": 10,
+        ""
+
+
     },
 
     "cv": {
