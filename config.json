{
<<<<<<< HEAD
    "name": "config",
    "log_to_wandb": false,
    "pred_with_cpu": true,
    "train_series_path": "data/raw/train_series.parquet",
    "train_events_path": "data/raw/train_events.csv",
    "test_series_path": "data/raw/test_series.parquet",
    "fe_loc_out": "data/features",
    "fe_loc_in": "data/processed",
    "processed_loc_out": "data/processed",
    "processed_loc_in": "data/raw",
    "model_store_loc": "tm",
    "preprocessing": [
        {
            "kind": "mem_reduce",
            "id_encoding_path": "series_id_encoding.json"
        },
        {
            "kind": "add_state_labels",
            "id_encoding_path": "series_id_encoding.json",
            "events_path": "data/raw/train_events.csv"
        },
        {
            "kind": "add_event_labels",
            "id_encoding_path": "series_id_encoding.json",
            "events_path": "data/raw/train_events.csv",
            "smoothing": 5
        },
        {
            "kind": "split_windows",
            "start_hour": 15,
            "window_size": 17280
        },
        {
            "kind": "add_segmentation_labels"
        }
    ],
    "feature_engineering": [
        {
            "kind": "time",
            "time_features": ["day", "hour", "minute", "second"]
        }
    ],
    "pretraining": {
        "downsample": {
            "factor": 12,
            "features": ["f_anglez", "f_enmo"],
            "methods": ["min", "max", "mean", "std", "median"],
            "standard": "median"
        },
        "test_size": 0.2,
        "window_size": 17280,
        "scaler":{
            "kind": "standard-scaler"
        }
    },
    "cv": {
        "splitter": "group_shuffle_split",
        "scoring": ["score_full", "score_clean"],
        "splitter_params": {
            "n_splits": 1,
            "test_size": 0.2
        }
    },
    "models": {
        "1D-Unet-CNN": {
            "type": "seg-unet-1d-cnn",
            "loss": "bce-torch",
            "optimizer": "adam-torch",
            "epochs": 1,
            "batch_size": 32,
            "lr": 0.0005,
            "hidden_layers": 8,
            "early_stopping": 5
        }
    },
    "ensemble": {
        "models": ["1D-Unet-CNN"],
        "weights": [1],
        "comb_method": "addition"
=======
  "name": "config",
  "log_to_wandb": true,
  "pred_with_cpu": false,
  "train_series_path": "data/raw/train_series.parquet",
  "train_events_path": "data/raw/train_events.csv",
  "test_series_path": "data/raw/test_series.parquet",
  "fe_loc_out": "data/features",
  "fe_loc_in": "data/processed",
  "processed_loc_out": "data/processed",
  "processed_loc_in": "data/raw",
  "model_store_loc": "tm",
  "preprocessing": [
    {
      "kind": "mem_reduce",
      "id_encoding_path": "series_id_encoding.json"
    },
    {
      "kind": "similarity_nan",
      "as_feature": true
    },
    {
      "kind": "add_state_labels",
      "id_encoding_path": "series_id_encoding.json",
      "events_path": "data/raw/train_events.csv",
      "use_similarity_nan": true,
      "fill_limit": 8640,
      "nan_tolerance_window": 5
>>>>>>> c5e0db53
    },
    {
      "kind": "split_windows",
      "start_hour": 15,
      "window_size": 17280
    },
<<<<<<< HEAD
    "train_for_submission":true,
    "scoring": true,
    "visualize_preds": {
        "n": 10,
        "browser_plot": false,
        "save": true
=======
    {
      "kind": "add_segmentation_labels"
    }
  ],
  "feature_engineering": {},
  "pretraining": {
    "window_size": 17280,
    "test_size": 0.2,
    "downsample": {
      "factor": 12,
      "features": [
        "f_enmo",
        "f_anglez"
      ],
      "methods": [
        "min",
        "max",
        "mean",
        "std",
        "median",
        "var"
      ],
      "standard": "mean"
    },
    "scaler": {
      "kind": "minmax-scaler"
>>>>>>> c5e0db53
    }
  },
  "models": {
    "1D-Unet-CNN": {
      "type": "seg-unet-1d-cnn",
      "loss": "bce-torch",
      "optimizer": "rmsprop-torch",
      "epochs": 50,
      "batch_size": 64,
      "lr": 0.0005,
      "hidden_layers": 16,
      "early_stopping": 7
    }
  },
  "ensemble": {
    "models": [
      "1D-Unet-CNN"
    ],
    "weights": [
      1
    ],
    "comb_method": "addition"
  },
  "ensemble_loss": "mse-torch",
  "hpo": {
    "apply": false,
    "method": "example_hpo"
  },
  "cv": {
    "apply": false,
    "method": "example_cv"
  },
  "similarity_filter": {
    "threshold": 0.27
  },
  "train_for_submission": true,
  "scoring": true,
  "visualize_preds": {
    "n": 10,
    "browser_plot": true,
    "save": true
  }
}
<|MERGE_RESOLUTION|>--- conflicted
+++ resolved
@@ -1,88 +1,7 @@
 {
-<<<<<<< HEAD
-    "name": "config",
-    "log_to_wandb": false,
-    "pred_with_cpu": true,
-    "train_series_path": "data/raw/train_series.parquet",
-    "train_events_path": "data/raw/train_events.csv",
-    "test_series_path": "data/raw/test_series.parquet",
-    "fe_loc_out": "data/features",
-    "fe_loc_in": "data/processed",
-    "processed_loc_out": "data/processed",
-    "processed_loc_in": "data/raw",
-    "model_store_loc": "tm",
-    "preprocessing": [
-        {
-            "kind": "mem_reduce",
-            "id_encoding_path": "series_id_encoding.json"
-        },
-        {
-            "kind": "add_state_labels",
-            "id_encoding_path": "series_id_encoding.json",
-            "events_path": "data/raw/train_events.csv"
-        },
-        {
-            "kind": "add_event_labels",
-            "id_encoding_path": "series_id_encoding.json",
-            "events_path": "data/raw/train_events.csv",
-            "smoothing": 5
-        },
-        {
-            "kind": "split_windows",
-            "start_hour": 15,
-            "window_size": 17280
-        },
-        {
-            "kind": "add_segmentation_labels"
-        }
-    ],
-    "feature_engineering": [
-        {
-            "kind": "time",
-            "time_features": ["day", "hour", "minute", "second"]
-        }
-    ],
-    "pretraining": {
-        "downsample": {
-            "factor": 12,
-            "features": ["f_anglez", "f_enmo"],
-            "methods": ["min", "max", "mean", "std", "median"],
-            "standard": "median"
-        },
-        "test_size": 0.2,
-        "window_size": 17280,
-        "scaler":{
-            "kind": "standard-scaler"
-        }
-    },
-    "cv": {
-        "splitter": "group_shuffle_split",
-        "scoring": ["score_full", "score_clean"],
-        "splitter_params": {
-            "n_splits": 1,
-            "test_size": 0.2
-        }
-    },
-    "models": {
-        "1D-Unet-CNN": {
-            "type": "seg-unet-1d-cnn",
-            "loss": "bce-torch",
-            "optimizer": "adam-torch",
-            "epochs": 1,
-            "batch_size": 32,
-            "lr": 0.0005,
-            "hidden_layers": 8,
-            "early_stopping": 5
-        }
-    },
-    "ensemble": {
-        "models": ["1D-Unet-CNN"],
-        "weights": [1],
-        "comb_method": "addition"
-=======
   "name": "config",
-  "log_to_wandb": true,
-  "pred_with_cpu": false,
+  "log_to_wandb": false,
+  "pred_with_cpu": true,
   "train_series_path": "data/raw/train_series.parquet",
   "train_events_path": "data/raw/train_events.csv",
   "test_series_path": "data/raw/test_series.parquet",
@@ -97,89 +16,76 @@
       "id_encoding_path": "series_id_encoding.json"
     },
     {
-      "kind": "similarity_nan",
-      "as_feature": true
-    },
-    {
       "kind": "add_state_labels",
       "id_encoding_path": "series_id_encoding.json",
       "events_path": "data/raw/train_events.csv",
-      "use_similarity_nan": true,
+      "use_similarity_nan": false,
       "fill_limit": 8640,
       "nan_tolerance_window": 5
->>>>>>> c5e0db53
+    },
+    {
+      "kind": "add_event_labels",
+      "id_encoding_path": "series_id_encoding.json",
+      "events_path": "data/raw/train_events.csv",
+      "smoothing": 5
     },
     {
       "kind": "split_windows",
       "start_hour": 15,
       "window_size": 17280
     },
-<<<<<<< HEAD
-    "train_for_submission":true,
-    "scoring": true,
-    "visualize_preds": {
-        "n": 10,
-        "browser_plot": false,
-        "save": true
-=======
     {
       "kind": "add_segmentation_labels"
     }
   ],
-  "feature_engineering": {},
+  "feature_engineering": [
+    {
+      "kind": "time",
+      "time_features": ["day", "hour", "minute", "second"]
+    }
+  ],
   "pretraining": {
     "window_size": 17280,
     "test_size": 0.2,
     "downsample": {
       "factor": 12,
-      "features": [
-        "f_enmo",
-        "f_anglez"
-      ],
-      "methods": [
-        "min",
-        "max",
-        "mean",
-        "std",
-        "median",
-        "var"
-      ],
-      "standard": "mean"
+      "features": ["f_enmo", "f_anglez"],
+      "methods": ["min", "max", "mean", "std", "median", "var"],
+      "standard": "median"
     },
     "scaler": {
-      "kind": "minmax-scaler"
->>>>>>> c5e0db53
+      "kind": "standard-scaler"
+    }
+  },
+  "cv": {
+    "splitter": "group_shuffle_split",
+    "scoring": ["score_full", "score_clean"],
+    "splitter_params": {
+      "n_splits": 1,
+      "test_size": 0.2
     }
   },
   "models": {
     "1D-Unet-CNN": {
       "type": "seg-unet-1d-cnn",
       "loss": "bce-torch",
-      "optimizer": "rmsprop-torch",
-      "epochs": 50,
-      "batch_size": 64,
+      "optimizer": "adam-torch",
+      "epochs": 1,
+      "batch_size": 32,
       "lr": 0.0005,
-      "hidden_layers": 16,
-      "early_stopping": 7
+      "hidden_layers": 8,
+      "early_stopping": 5
     }
   },
   "ensemble": {
-    "models": [
-      "1D-Unet-CNN"
-    ],
-    "weights": [
-      1
-    ],
+    "models": ["1D-Unet-CNN"],
+    "weights": [1],
     "comb_method": "addition"
   },
   "ensemble_loss": "mse-torch",
   "hpo": {
     "apply": false,
     "method": "example_hpo"
-  },
-  "cv": {
-    "apply": false,
-    "method": "example_cv"
   },
   "similarity_filter": {
     "threshold": 0.27
