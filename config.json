--- conflicted
+++ resolved
@@ -26,7 +26,6 @@
             "epochs": 5,
             "loss": "regression",
             "optimizer": "adam-torch",
-<<<<<<< HEAD
             "lr": 0.001,
             "batch_size": 16,
             "patch_size": 36,
@@ -42,20 +41,11 @@
             "activation": "relu",
             "norm": "BatchNorm",
             "freeze": false
-=======
-            "epochs": 10,
-            "batch_size": 32,
-            "lr": 0.001
->>>>>>> 2cae8b9d
         }
     },
     "model_store_loc": "tm",
     "ensemble": {
-<<<<<<< HEAD
         "models": ["Transformer"],
-=======
-        "models": ["1D-CNN"],
->>>>>>> 2cae8b9d
         "weights": [1],
         "comb_method": "addition"
     },
