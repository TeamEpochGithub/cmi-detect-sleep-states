--- conflicted
+++ resolved
@@ -20,18 +20,10 @@
         "standardize": "standard"
     },
     "models": {
-<<<<<<< HEAD
         "Transformer": {
             "type": "transformer",
             "epochs": 20,
-            "batch_size": 32,
-=======
-        "ExampleModel": {
-            "type": "example-fc-model",
->>>>>>> d7d0e32e
-            "loss": "mae-torch",
-            "optimizer": "adam-torch",
-            "epochs": 20
+            "batch_size": 32
         }
     },
     "model_store_loc": "tm",
