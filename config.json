{
    "name": "config",
    "is_kaggle": false,
    "log_to_wandb": true,
    "pred_with_cpu": false,
    "train_series_path": "data/raw/train_series.parquet",
    "train_events_path": "data/raw/train_events.csv",
    "test_series_path": "data/raw/test_series.parquet",
    "fe_loc_in": "data/processed",
    "processed_loc_out": "data/processed",
    "processed_loc_in": "data/raw",
    "model_store_loc": "tm",
    "model_config_loc": "model_configs",
    "ensemble": {
<<<<<<< HEAD
        "models": ["gru_features.json"],
        "weights": [0.6],
=======
        "models": ["spectrogram-cnn-gru.json"],
        "weights":[1],
>>>>>>> 1f9e4fb6
        "comb_method": "confidence_average",
        "pred_only": false
    },
    "ensemble_hpo": {
        "model_config_loc": "ensemble_configs",
        "n_events": 10,
        "find_peaks": {
            "distance": 100,
            "prominence": 0,
            "width": 24,
            "height": 0,
            "threshold": 0
        }
    },
    "cv": {
        "splitter": "group_k_fold",
        "scoring": ["score_full", "score_clean"],
        "splitter_params": {
            "n_splits": 5
        }
    },
    "train_for_submission": true,
    "scoring": true,
    "visualize_preds": {
        "n": 0,
        "browser_plot": false,
        "save": true
    }
}<|MERGE_RESOLUTION|>--- conflicted
+++ resolved
@@ -12,13 +12,8 @@
     "model_store_loc": "tm",
     "model_config_loc": "model_configs",
     "ensemble": {
-<<<<<<< HEAD
         "models": ["gru_features.json"],
         "weights": [0.6],
-=======
-        "models": ["spectrogram-cnn-gru.json"],
-        "weights":[1],
->>>>>>> 1f9e4fb6
         "comb_method": "confidence_average",
         "pred_only": false
     },
