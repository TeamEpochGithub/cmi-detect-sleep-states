--- conflicted
+++ resolved
@@ -19,31 +19,17 @@
         "standardize": "standard"
     },
     "models": {
-<<<<<<< HEAD
         "Transformer": {
             "type": "transformer",
             "epochs": 20,
             "batch_size": 16,
             "optimizer": "adam-torch",
             "loss": "crossentropy-torch"
-=======
-        "1D-CNN": {
-            "type": "seg-simple-1d-cnn",
-            "loss": "mse-torch",
-            "optimizer": "adam-torch",
-            "epochs": 2,
-            "batch_size": 32,
-            "lr": 0.001
->>>>>>> d89ad58d
         }
     },
     "model_store_loc": "tm",
     "ensemble": {
-<<<<<<< HEAD
         "models": ["Transformer"],
-=======
-        "models": ["1D-CNN"],
->>>>>>> d89ad58d
         "weights": [1],
         "comb_method": "addition"
     },
