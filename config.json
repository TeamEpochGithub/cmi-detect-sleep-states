--- conflicted
+++ resolved
@@ -46,13 +46,10 @@
     ],
     "feature_engineering": [
         {
-<<<<<<< HEAD
             "kind": "sun",
             "sun_features": ["azimuth", "altitude"]
         },
         {
-=======
->>>>>>> 199ff6d8
             "kind": "time",
             "time_features": ["hour","minute"]
         }
@@ -79,11 +76,7 @@
     "models": {
         "SplitEvent-1D-Unet-CNN": {
             "type": "split-event-seg-unet-1d-cnn",
-<<<<<<< HEAD
             "loss": "mse-torch",
-=======
-            "loss": "kldiv-torch",
->>>>>>> 199ff6d8
             "optimizer": "adam-torch",
             "epochs": 200,
             "batch_size": 32,
