--- conflicted
+++ resolved
@@ -1,12 +1,7 @@
 {
     "name": "config",
-<<<<<<< HEAD
     "log_to_wandb": false,
     "pred_with_cpu": true,
-=======
-    "log_to_wandb": true,
-    "pred_with_cpu": false,
->>>>>>> 0d1df9c6
     "train_series_path": "data/raw/train_series.parquet",
     "train_events_path": "data/raw/train_events.csv",
     "test_series_path": "data/raw/test_series.parquet",
@@ -32,19 +27,12 @@
         },
         {
             "kind": "add_segmentation_labels"
-        },
-        {
-            "kind": "add_regression_labels"
         }
     ],
     "feature_engineering": [
         {
             "kind": "time",
-            "time_features": ["hour", "minute"]
-        },
-        {
-            "kind": "rotation",
-            "window_sizes": [10, 100, 1000]
+            "time_features": ["day", "hour", "minute", "second"]
         }
     ],
     "pretraining": {
@@ -52,13 +40,12 @@
             "factor": 12,
             "features": ["f_anglez", "f_enmo"],
             "methods": ["min", "max", "mean", "std", "median"],
-            "standard": "mean"
+            "standard": "median"
         },
         "test_size": 0.2,
         "window_size": 17280,
         "scaler":{
-            "kind": "standard-scaler",
-            "copy": true
+            "kind": "standard-scaler"
         }
     },
     "cv": {
@@ -69,30 +56,19 @@
         }
     },
     "models": {
-        "GeneralTransformer": {
-            "type": "transformer",
-            "epochs": 3,
-            "loss": "event-regression-rmse",
+        "1D-Unet-CNN": {
+            "type": "seg-unet-1d-cnn",
+            "loss": "bce-torch",
             "optimizer": "adam-torch",
-<<<<<<< HEAD
             "epochs": 2,
             "batch_size": 32,
             "lr": 0.0005,
             "hidden_layers": 8,
             "early_stopping": 5
-=======
-            "lr": 0.00035,
-            "tokenizer": "patch",
-            "pe": "other",
-            "emb_dim": 24,
-            "forward_dim": 96,
-            "batch_size": 16,
-            "pooling": "none"
->>>>>>> 0d1df9c6
         }
     },
     "ensemble": {
-        "models": ["GeneralTransformer"],
+        "models": ["1D-Unet-CNN"],
         "weights": [1],
         "comb_method": "addition"
     },
