--- conflicted
+++ resolved
@@ -11,16 +11,12 @@
     "processed_loc_in": "data/raw",
     "model_store_loc": "tm",
     "model_config_loc": "model_configs",
-<<<<<<< HEAD
     "ensemble": {
-        "models": ["sparse_transformer_sweep.json"],
+        "models": ["sparse_transformer_sweep_features.json"],
         "weights": [1],
         "comb_method": "confidence_average",
         "pred_only": false
     },
-=======
-    "hpo": "gru_features.json",
->>>>>>> 0f26152a
     "cv": {
         "splitter": "group_k_fold",
         "scoring": ["score_full", "score_clean"],
