{
    "name": "config",
    "log_to_wandb": false,
    "pred_with_cpu": false,
    "train_series_path": "data/raw/train_series.parquet",
    "train_events_path": "data/raw/train_events.csv",
    "test_series_path": "data/raw/test_series.parquet",
    "fe_loc_in": "data/processed",
    "processed_loc_out": "data/processed",
    "processed_loc_in": "data/raw",
    "model_store_loc": "tm",
    "model_config_loc": "model_configs",
<<<<<<< HEAD
    "hpo": "unet.json",
=======
    "hpo": "transformer_sweep.json",
>>>>>>> 71621fa8
    "cv": {
        "splitter": "group_k_fold",
        "scoring": ["score_full", "score_clean"],
        "splitter_params": {
            "n_splits": 5
        }
    },
    "train_for_submission": false,
    "scoring": true,
    "visualize_preds": {
        "n": 0,
        "browser_plot": false,
        "save": true
    }
}<|MERGE_RESOLUTION|>--- conflicted
+++ resolved
@@ -10,11 +10,7 @@
     "processed_loc_in": "data/raw",
     "model_store_loc": "tm",
     "model_config_loc": "model_configs",
-<<<<<<< HEAD
     "hpo": "unet.json",
-=======
-    "hpo": "transformer_sweep.json",
->>>>>>> 71621fa8
     "cv": {
         "splitter": "group_k_fold",
         "scoring": ["score_full", "score_clean"],
