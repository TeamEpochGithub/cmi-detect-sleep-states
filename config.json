--- conflicted
+++ resolved
@@ -22,7 +22,6 @@
         "standardize": "none"
     },
     "models": {
-<<<<<<< HEAD
         "1D-CNN": {
             "type": "seg-simple-1d-cnn",
             "loss": "mse-torch",
@@ -38,10 +37,6 @@
             "epochs": 3,
             "batch_size": 64,
             "lr": 0.001
-=======
-        "ClassicBaseline": {
-            "type": "classic-base-model"
->>>>>>> 26557fa5
         }
     },
     "model_store_loc": "tm",
