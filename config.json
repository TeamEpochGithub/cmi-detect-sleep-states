--- conflicted
+++ resolved
@@ -1,51 +1,4 @@
 {
-<<<<<<< HEAD
-    "name": "config",
-    "log_to_wandb": true,
-    "pred_with_cpu": true,
-    "train_series_path": "data/raw/train_series.parquet",
-    "train_events_path": "data/raw/train_events.csv",
-    "test_series_path": "data/raw/test_series.parquet",
-    "fe_loc_out": "data/features",
-    "fe_loc_in": "data/processed",
-    "processed_loc_out": "data/processed",
-    "processed_loc_in": "data/raw",
-    "model_store_loc": "tm",
-    "preprocessing": [
-        {
-            "kind": "mem_reduce",
-            "id_encoding_path": "series_id_encoding.json"
-        },
-        {
-            "kind": "split_windows",
-            "start_hour": 15,
-            "window_size": 17280
-        },
-        {
-            "kind": "add_regression_labels",
-            "id_encoding_path": "series_id_encoding.json",
-            "events_path": "data/raw/train_events.csv"
-        }
-    ],
-    "feature_engineering": [
-        {
-            "kind": "time",
-            "time_features": ["day", "hour"]
-        }
-    ],
-    "pretraining": {
-        "downsample": {
-            "factor": 12,
-            "features": ["f_anglez", "f_enmo"],
-            "methods": ["min", "max", "mean", "std", "median"],
-            "standard": "mean"
-        },
-        "test_size": 0.2,
-        "scaler": {
-            "kind": "standard-scaler",
-            "copy": true
-        }
-=======
   "name": "config",
   "log_to_wandb": true,
   "pred_with_cpu": false,
@@ -61,7 +14,6 @@
     {
       "kind": "mem_reduce",
       "id_encoding_path": "series_id_encoding.json"
->>>>>>> c5e0db53
     },
     {
       "kind": "similarity_nan",
