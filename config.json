{
    "name": "config",
    "log_to_wandb": false,
    "pred_with_cpu": true,
    "train_series_path": "data/raw/train_series.parquet",
    "train_events_path": "data/raw/train_events.csv",
    "test_series_path": "data/raw/test_series.parquet",
    "fe_loc_out": "data/features",
    "fe_loc_in": "data/processed",
    "processed_loc_out": "data/processed",
    "processed_loc_in": "data/raw",
    "model_store_loc": "tm",
    "preprocessing": [
        {
            "kind": "mem_reduce",
            "id_encoding_path": "series_id_encoding.json"
        },
        {
            "kind": "add_state_labels",
            "id_encoding_path": "series_id_encoding.json",
            "events_path": "data/raw/train_events.csv"
        },
        {
            "kind": "add_event_labels",
            "id_encoding_path": "series_id_encoding.json",
            "events_path": "data/raw/train_events.csv",
            "smoothing": 5
        },
        {
            "kind": "split_windows",
            "start_hour": 15,
            "window_size": 17280
        }
    ],
    "feature_engineering": [
        {
            "kind": "time",
            "time_features": ["day", "hour", "minute", "second"]
        }
    ],
    "pretraining": {
        "downsample": {
            "factor": 12,
            "features": ["f_anglez", "f_enmo"],
            "methods": ["min", "max", "mean", "std", "median"],
            "standard": "median"
        },
        "test_size": 0.2,
        "window_size": 17280,
        "scaler":{
            "kind": "standard-scaler"
        }
    },
    "cv": {
        "splitter": "group_shuffle_split",
        "scoring": ["score_full", "score_clean"],
        "splitter_params": {
            "n_splits": 1,
            "test_size": 0.2
        }
    },
    "models": {
<<<<<<< HEAD
        "1D-Unet-CNN": {
            "type": "seg-unet-1d-cnn",
            "loss": "bce-torch",
            "optimizer": "adam-torch",
            "epochs": 1,
            "batch_size": 32,
            "lr": 0.0005,
            "hidden_layers": 8,
            "early_stopping": 5
        }
    },
    "ensemble": {
        "models": ["1D-Unet-CNN"],
=======
      "Event-1D-Unet-CNN": {
        "type": "event-seg-unet-1d-cnn",
        "loss": "mse-torch",
        "optimizer": "adam-torch",
        "epochs": 47,
        "batch_size": 32,
        "lr": 0.0005,
        "hidden_layers": 8,
        "early_stopping": 7,
        "threshold": 0
      }
    },
    "ensemble": {
        "models": ["Event-1D-Unet-CNN"],
>>>>>>> 2b424092
        "weights": [1],
        "comb_method": "addition"
    },
    "ensemble_loss": "mse-torch",
    "hpo": {
        "apply": false,
        "method": "example_hpo"
    },
<<<<<<< HEAD
=======
    "cv": {
        "apply": false,
        "method": "example_cv"
    },
>>>>>>> 2b424092
    "train_for_submission":true,
    "scoring": true,
    "visualize_preds": {
        "n": 10,
        "browser_plot": false,
        "save": true
    }
}
<|MERGE_RESOLUTION|>--- conflicted
+++ resolved
@@ -30,6 +30,9 @@
             "kind": "split_windows",
             "start_hour": 15,
             "window_size": 17280
+        },
+        {
+            "kind": "add_segmentation_labels"
         }
     ],
     "feature_engineering": [
@@ -60,7 +63,6 @@
         }
     },
     "models": {
-<<<<<<< HEAD
         "1D-Unet-CNN": {
             "type": "seg-unet-1d-cnn",
             "loss": "bce-torch",
@@ -74,22 +76,6 @@
     },
     "ensemble": {
         "models": ["1D-Unet-CNN"],
-=======
-      "Event-1D-Unet-CNN": {
-        "type": "event-seg-unet-1d-cnn",
-        "loss": "mse-torch",
-        "optimizer": "adam-torch",
-        "epochs": 47,
-        "batch_size": 32,
-        "lr": 0.0005,
-        "hidden_layers": 8,
-        "early_stopping": 7,
-        "threshold": 0
-      }
-    },
-    "ensemble": {
-        "models": ["Event-1D-Unet-CNN"],
->>>>>>> 2b424092
         "weights": [1],
         "comb_method": "addition"
     },
@@ -98,13 +84,6 @@
         "apply": false,
         "method": "example_hpo"
     },
-<<<<<<< HEAD
-=======
-    "cv": {
-        "apply": false,
-        "method": "example_cv"
-    },
->>>>>>> 2b424092
     "train_for_submission":true,
     "scoring": true,
     "visualize_preds": {
