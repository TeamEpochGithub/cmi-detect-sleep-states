--- conflicted
+++ resolved
@@ -33,7 +33,6 @@
         }
     ],
     "feature_engineering": [
-<<<<<<< HEAD
         {
             "kind": "time",
             "time_features": ["hour", "minute"]
@@ -42,8 +41,6 @@
             "kind": "rotation",
             "window_sizes": [10, 100, 1000]
         }
-=======
->>>>>>> 5145b571
     ],
     "pretraining": {
         "window_size": 17280,
@@ -58,7 +55,6 @@
             "epochs": 10000,
             "loss": "event-regression-rmse",
             "optimizer": "adam-torch",
-<<<<<<< HEAD
             "lr": 0.00035,
             "tokenizer": "patch",
             "pe": "other",
@@ -66,12 +62,6 @@
             "forward_dim": 96,
             "batch_size": 16,
             "pooling": "none"
-=======
-            "epochs": 2,
-            "batch_size": 32,
-            "lr": 0.00001,
-            "hidden_layers": 8
->>>>>>> 5145b571
         }
     },
     "ensemble": {
@@ -95,4 +85,4 @@
     "browser_plot": false,
     "save": true
     }
-}+}
