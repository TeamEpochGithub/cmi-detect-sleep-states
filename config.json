--- conflicted
+++ resolved
@@ -1,141 +1,103 @@
 {
-    "name": "config",
-    "log_to_wandb": true,
-    "pred_with_cpu": false,
-    "train_series_path": "data/raw/train_series.parquet",
-    "train_events_path": "data/raw/train_events.csv",
-    "test_series_path": "data/raw/test_series.parquet",
-    "fe_loc_out": "data/features",
-    "fe_loc_in": "data/processed",
-    "processed_loc_out": "data/processed",
-    "processed_loc_in": "data/raw",
-    "model_store_loc": "tm",
-    "preprocessing": [
-<<<<<<< HEAD
-      {
-        "kind": "mem_reduce",
-        "id_encoding_path": "series_id_encoding.json"
-      },
-      {
-        "kind": "similarity_nan",
-        "as_feature": true
-      },
-      {
-        "kind": "add_state_labels",
-        "id_encoding_path": "series_id_encoding.json",
-        "events_path": "data/raw/train_events.csv",
-        "use_similarity_nan": true,
-        "fill_limit": 8640,
-        "nan_tolerance_window": 5
-      },
-      {
-        "kind": "split_windows",
-        "start_hour": 15,
-        "window_size": 17280
-      },
-      {
-        "kind": "add_segmentation_labels"
-      }
-=======
-        {
-            "kind": "mem_reduce",
-            "id_encoding_path": "series_id_encoding.json"
-        },
-        {
-            "kind": "similarity_nan",
-            "as_feature": true
-        },
-        {
-            "kind": "add_state_labels",
-            "id_encoding_path": "series_id_encoding.json",
-            "events_path": "data/raw/train_events.csv"
-        },
-        {
-            "kind": "add_event_labels",
-            "id_encoding_path": "series_id_encoding.json",
-            "events_path": "data/raw/train_events.csv",
-            "smoothing": 5
-        },
-        {
-            "kind": "split_windows",
-            "start_hour": 15,
-            "window_size": 17280
-        }
+  "name": "config",
+  "log_to_wandb": true,
+  "pred_with_cpu": false,
+  "train_series_path": "data/raw/train_series.parquet",
+  "train_events_path": "data/raw/train_events.csv",
+  "test_series_path": "data/raw/test_series.parquet",
+  "fe_loc_out": "data/features",
+  "fe_loc_in": "data/processed",
+  "processed_loc_out": "data/processed",
+  "processed_loc_in": "data/raw",
+  "model_store_loc": "tm",
+  "preprocessing": [
+    {
+      "kind": "mem_reduce",
+      "id_encoding_path": "series_id_encoding.json"
+    },
+    {
+      "kind": "similarity_nan",
+      "as_feature": true
+    },
+    {
+      "kind": "add_state_labels",
+      "id_encoding_path": "series_id_encoding.json",
+      "events_path": "data/raw/train_events.csv",
+      "use_similarity_nan": true,
+      "fill_limit": 8640,
+      "nan_tolerance_window": 5
+    },
+    {
+      "kind": "split_windows",
+      "start_hour": 15,
+      "window_size": 17280
+    },
+    {
+      "kind": "add_segmentation_labels"
+    }
+  ],
+  "feature_engineering": {},
+  "pretraining": {
+    "window_size": 17280,
+    "test_size": 0.2,
+    "downsample": {
+      "factor": 12,
+      "features": [
+        "f_enmo",
+        "f_anglez"
+      ],
+      "methods": [
+        "min",
+        "max",
+        "mean",
+        "std",
+        "median",
+        "var"
+      ],
+      "standard": "mean"
+    },
+    "scaler": {
+      "kind": "minmax-scaler"
+    }
+  },
+  "models": {
+    "1D-Unet-CNN": {
+      "type": "seg-unet-1d-cnn",
+      "loss": "bce-torch",
+      "optimizer": "rmsprop-torch",
+      "epochs": 50,
+      "batch_size": 64,
+      "lr": 0.0005,
+      "hidden_layers": 16,
+      "early_stopping": 7
+    }
+  },
+  "ensemble": {
+    "models": [
+      "1D-Unet-CNN"
     ],
-    "feature_engineering": [
-        {
-            "kind": "time",
-            "time_features": ["day", "hour"]
-        }
->>>>>>> dd51affd
+    "weights": [
+      1
     ],
-    "feature_engineering": {},
-    "pretraining": {
-      "window_size": 17280,
-      "test_size": 0.2,
-      "downsample": {
-        "factor": 12,
-        "features": [
-          "f_enmo",
-          "f_anglez"
-        ],
-        "methods": [
-          "min",
-          "max",
-          "mean",
-          "std",
-          "median",
-          "var"
-        ],
-        "standard": "mean"
-      },
-      "scaler": {
-        "kind": "minmax-scaler"
-      }
-    },
-    "models": {
-      "Event-1D-Unet-CNN": {
-        "type": "event-seg-unet-1d-cnn",
-        "loss": "mse-torch",
-        "optimizer": "adam-torch",
-        "epochs": 47,
-        "batch_size": 32,
-        "lr": 0.0005,
-        "hidden_layers": 8,
-        "early_stopping": 7,
-        "threshold": 0
-      }
-    },
-    "ensemble": {
-        "models": ["Event-1D-Unet-CNN"],
-        "weights": [1],
-        "comb_method": "addition"
-    },
-    "ensemble_loss": "mse-torch",
-    "hpo": {
-        "apply": false,
-        "method": "example_hpo"
-    },
-    "cv": {
-        "apply": false,
-        "method": "example_cv"
-    },
-<<<<<<< HEAD
-    "similarity_filter": {
-      "threshold": 0.27
-    },
-=======
->>>>>>> dd51affd
-    "train_for_submission":true,
-    "scoring": true,
-    "visualize_preds": {
-        "n": 10,
-<<<<<<< HEAD
-        "browser_plot": true,
-        "save": false
-=======
-        "browser_plot": false,
-        "save": true
->>>>>>> dd51affd
-    }
+    "comb_method": "addition"
+  },
+  "ensemble_loss": "mse-torch",
+  "hpo": {
+    "apply": false,
+    "method": "example_hpo"
+  },
+  "cv": {
+    "apply": false,
+    "method": "example_cv"
+  },
+  "similarity_filter": {
+    "threshold": 0.27
+  },
+  "train_for_submission": true,
+  "scoring": true,
+  "visualize_preds": {
+    "n": 10,
+    "browser_plot": true,
+    "save": true
+  }
 }
