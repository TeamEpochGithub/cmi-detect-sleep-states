{
    "name": "config",
    "log_to_wandb": true,
    "pred_with_cpu": true,
    "train_series_path": "data/raw/train_series.parquet",
    "train_events_path": "data/raw/train_events.csv",
    "test_series_path": "data/raw/test_series.parquet",
    "fe_loc_out": "data/features",
    "fe_loc_in": "data/processed",
    "processed_loc_out": "data/processed",
    "processed_loc_in": "data/raw",
    "model_store_loc": "tm",
    "preprocessing": [
        {
            "kind": "mem_reduce",
            "id_encoding_path": "series_id_encoding.json"
        },
        {
            "kind": "split_windows",
            "start_hour": 15,
            "window_size": 17280
        },
        {
            "kind": "add_regression_labels",
            "id_encoding_path": "series_id_encoding.json",
            "events_path": "data/raw/train_events.csv"
<<<<<<< HEAD
=======
        },
        {
            "kind": "add_event_labels",
            "id_encoding_path": "series_id_encoding.json",
            "events_path": "data/raw/train_events.csv",
            "smoothing": 5
        },
        {
            "kind": "split_windows",
            "start_hour": 15,
            "window_size": 17280
        },
        {
            "kind": "add_segmentation_labels"
>>>>>>> 52563b9c
        }
    ],
    "feature_engineering": [
        {
            "kind": "time",
            "time_features": ["day", "hour"]
        }
    ],
    "pretraining": {
        "downsample": {
            "factor": 12,
            "features": ["f_anglez", "f_enmo"],
            "methods": ["min", "max", "mean", "std", "median"],
            "standard": "mean"
        },
        "test_size": 0.2,
        "scaler": {
            "kind": "standard-scaler",
            "copy": true
        }
    },
    "models": {
        "SegmentTransformer": {
            "type": "segmentation-transformer",
            "epochs": 100,
            "loss": "bce-torch",
            "optimizer": "adam-torch",
            "lr": 0.00035,
            "tokenizer": "patch",
            "tokenizer_args": {
                "patch_size": 4
            },
            "pe": "other",
            "emb_dim": 64,
            "forward_dim": 246,
            "batch_size": 4,
            "heads": 8,
            "pooling": "none"
        }
    },
    "ensemble": {
        "models": ["SegmentTransformer"],
        "weights": [1],
        "comb_method": "addition"
    },
    "ensemble_loss": "mse-torch",
    "hpo": {
        "apply": false,
        "method": "example_hpo"
    },
    "cv": {
        "apply": false,
        "method": "example_cv"
    },
    "train_for_submission":false,
    "scoring": true,
    "visualize_preds": {
        "n": 10,
        "browser_plot": false,
        "save": false
    }
}
<|MERGE_RESOLUTION|>--- conflicted
+++ resolved
@@ -24,23 +24,6 @@
             "kind": "add_regression_labels",
             "id_encoding_path": "series_id_encoding.json",
             "events_path": "data/raw/train_events.csv"
-<<<<<<< HEAD
-=======
-        },
-        {
-            "kind": "add_event_labels",
-            "id_encoding_path": "series_id_encoding.json",
-            "events_path": "data/raw/train_events.csv",
-            "smoothing": 5
-        },
-        {
-            "kind": "split_windows",
-            "start_hour": 15,
-            "window_size": 17280
-        },
-        {
-            "kind": "add_segmentation_labels"
->>>>>>> 52563b9c
         }
     ],
     "feature_engineering": [
