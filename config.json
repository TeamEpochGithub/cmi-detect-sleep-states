--- conflicted
+++ resolved
@@ -2,10 +2,6 @@
     "name": "config",
     "log_to_wandb": true,
     "pred_with_cpu": false,
-    "data_info": {
-        "window_size": 17280,
-        "downsampling_factor": 12
-    },
     "train_series_path": "data/raw/train_series.parquet",
     "train_events_path": "data/raw/train_events.csv",
     "test_series_path": "data/raw/test_series.parquet",
@@ -14,15 +10,12 @@
     "processed_loc_out": "data/processed",
     "processed_loc_in": "data/raw",
     "model_store_loc": "tm",
-<<<<<<< HEAD
     "data_info": {
         "window_size": 17280,
         "downsampling_factor": 12,
         "latitude": 40.730610,
         "longitude": -73.935242
     },
-=======
->>>>>>> c567381d
     "preprocessing": [
         {
             "kind": "mem_reduce",
