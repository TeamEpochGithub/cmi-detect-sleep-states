--- conflicted
+++ resolved
@@ -15,14 +15,8 @@
         "splitter": "group_k_fold",
         "scoring": ["score_full", "score_clean"],
         "splitter_params": {
-<<<<<<< HEAD
             "n_splits": 5
-        },
-        "apply": false
-=======
-            "n_splits": 3
         }
->>>>>>> d5d32837
     },
     "train_for_submission": false,
     "scoring": true,
