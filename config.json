--- conflicted
+++ resolved
@@ -11,13 +11,8 @@
     "model_store_loc": "tm",
     "model_config_loc": "model_configs",
     "ensemble": {
-<<<<<<< HEAD
         "models": ["spectrogram-cnn-gru.json"],
         "weights":[1],
-=======
-        "models": ["test_pp_fe_config.json"],
-        "weights": [1],
->>>>>>> 3db21e70
         "comb_method": "confidence_average",
         "pred_only": false
     },
