{
    "name": "config",
    "log_to_wandb": true,
    "pred_with_cpu": false,
    "data_info": {
        "window_size": 17280,
        "downsampling_factor": 12
    },
    "train_series_path": "data/raw/train_series.parquet",
    "train_events_path": "data/raw/train_events.csv",
    "test_series_path": "data/raw/test_series.parquet",
    "fe_loc_out": "data/features",
    "fe_loc_in": "data/processed",
    "processed_loc_out": "data/processed",
    "processed_loc_in": "data/raw",
    "model_store_loc": "tm",
    "preprocessing": [
        {
            "kind": "mem_reduce",
            "id_encoding_path": "series_id_encoding.json"
        },
        {
            "kind": "similarity_nan",
            "as_feature": true
        },
        {
            "kind": "add_state_labels",
            "id_encoding_path": "series_id_encoding.json",
            "events_path": "data/raw/train_events.csv",
            "use_similarity_nan": true,
            "fill_limit": 8640,
            "nan_tolerance_window": 5
        },
        {
            "kind": "add_event_labels",
            "id_encoding_path": "series_id_encoding.json",
            "events_path": "data/raw/train_events.csv",
<<<<<<< HEAD
            "smoothing": 5,
            "steepness": 2
=======
            "smoothing": 0
>>>>>>> c567381d
        },
        {
            "kind": "split_windows"
        }
    ],
    "feature_engineering": [
        {
            "kind": "time",
            "time_features": ["hour","minute"]
        },
        {
            "kind": "rotation",
            "window_sizes": [12, 36, 60, 90, 120, 150, 180, 240, 300, 360, 1000]
        }
    ],
    "pretraining": {
        "downsample": {
            "features": ["f_anglez", "f_enmo"],
            "methods": ["min", "max", "mean", "std", "median", "range", "var"],
            "standard": "mean"
        },
        "test_size": 0.2,
        "scaler": {
            "kind": "standard-scaler",
            "copy": true
        }
    },
    "cv": {
        "splitter": "group_shuffle_split",
        "scoring": ["score_full", "score_clean"],
        "splitter_params": {
            "n_splits": 1
        }
    },
    "models": {
<<<<<<< HEAD
        "SplitEvent-1D-Unet-CNN": {
            "type": "split-event-seg-unet-1d-cnn",
            "loss": "kldiv-torch",
            "optimizer": "adam-torch",
            "epochs": 200,
            "batch_size": 32,
            "lr": 0.0005,
            "hidden_layers": 8,
            "early_stopping": 7,
            "threshold": 0
=======
        "200-EventTransformer": {
            "type": "event-segmentation-transformer",
            "epochs": 25,
            "loss": "shrinkage-loss",
            "optimizer": "adam-torch",
            "lr": 0.00035,
            "tokenizer": "patch",
            "tokenizer_args": {
                "patch_size": 8
            },
            "pe": "other",
            "emb_dim": 64,
            "forward_dim": 256,
            "batch_size": 16,
            "heads": 8,
            "pooling": "none",
            "mask_unlabeled": true
>>>>>>> c567381d
        }
    },
    "ensemble": {
        "models": ["200-EventTransformer"],
        "weights": [1],
        "comb_method": "addition"
    },
    "ensemble_loss": "mse-torch",
    "hpo": {
        "apply": false,
        "method": "example_hpo"
    },
    "train_for_submission": false,
    "scoring": true,
    "visualize_preds": {
        "n": 0,
        "browser_plot": false,
        "save": true
    }
}<|MERGE_RESOLUTION|>--- conflicted
+++ resolved
@@ -35,12 +35,8 @@
             "kind": "add_event_labels",
             "id_encoding_path": "series_id_encoding.json",
             "events_path": "data/raw/train_events.csv",
-<<<<<<< HEAD
             "smoothing": 5,
             "steepness": 2
-=======
-            "smoothing": 0
->>>>>>> c567381d
         },
         {
             "kind": "split_windows"
@@ -76,7 +72,6 @@
         }
     },
     "models": {
-<<<<<<< HEAD
         "SplitEvent-1D-Unet-CNN": {
             "type": "split-event-seg-unet-1d-cnn",
             "loss": "kldiv-torch",
@@ -87,25 +82,6 @@
             "hidden_layers": 8,
             "early_stopping": 7,
             "threshold": 0
-=======
-        "200-EventTransformer": {
-            "type": "event-segmentation-transformer",
-            "epochs": 25,
-            "loss": "shrinkage-loss",
-            "optimizer": "adam-torch",
-            "lr": 0.00035,
-            "tokenizer": "patch",
-            "tokenizer_args": {
-                "patch_size": 8
-            },
-            "pe": "other",
-            "emb_dim": 64,
-            "forward_dim": 256,
-            "batch_size": 16,
-            "heads": 8,
-            "pooling": "none",
-            "mask_unlabeled": true
->>>>>>> c567381d
         }
     },
     "ensemble": {
