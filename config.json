{
    "name": "config",
    "is_kaggle": false,
    "log_to_wandb": true,
    "pred_with_cpu": false,
    "train_series_path": "data/raw/train_series.parquet",
    "train_events_path": "data/raw/train_events.csv",
    "test_series_path": "data/raw/test_series.parquet",
    "fe_loc_in": "data/processed",
    "processed_loc_out": "data/processed",
    "processed_loc_in": "data/raw",
    "model_store_loc": "tm",
    "model_config_loc": "model_configs",
    "ensemble": {
<<<<<<< HEAD
        "models": ["sparse_transformer_gru.json"],
        "weights": [1],
=======
        "models": ["cmon.json", "cmon2.json", "transformer_gru.json"],
        "weights": [0.6, 0.4, 0.2],
>>>>>>> 142f2b50
        "comb_method": "confidence_average",
        "pred_only": true
    },
    "cv": {
        "splitter": "group_k_fold",
        "scoring": ["score_full", "score_clean"],
        "splitter_params": {
            "n_splits": 5
        }
    },
    "train_for_submission": false,
    "scoring": true,
    "visualize_preds": {
        "n": 0,
        "browser_plot": false,
        "save": true
    }
}<|MERGE_RESOLUTION|>--- conflicted
+++ resolved
@@ -12,13 +12,8 @@
     "model_store_loc": "tm",
     "model_config_loc": "model_configs",
     "ensemble": {
-<<<<<<< HEAD
         "models": ["sparse_transformer_gru.json"],
         "weights": [1],
-=======
-        "models": ["cmon.json", "cmon2.json", "transformer_gru.json"],
-        "weights": [0.6, 0.4, 0.2],
->>>>>>> 142f2b50
         "comb_method": "confidence_average",
         "pred_only": true
     },
