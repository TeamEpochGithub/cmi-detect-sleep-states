--- conflicted
+++ resolved
@@ -1,13 +1,9 @@
 {
     "name": "config",
-<<<<<<< HEAD
     "log_to_wandb": true,
-=======
-    "log_to_wandb": false,
     "train_series_path": "data/raw/train_series.parquet",
     "train_events_path": "data/raw/train_events.csv",
     "test_series_path": "data/raw/test_series.parquet",
->>>>>>> 04f4a135
     "preprocessing": [
         "mem_reduce",
         "add_state_labels",
