--- conflicted
+++ resolved
@@ -24,22 +24,12 @@
             "as_feature": true
         },
         {
-<<<<<<< HEAD
             "kind": "add_state_labels",
             "id_encoding_path": "series_id_encoding.json",
             "events_path": "data/raw/train_events.csv",
             "use_similarity_nan": true,
             "fill_limit": 8640,
             "nan_tolerance_window": 5
-=======
-          "kind": "add_state_labels",
-          "id_encoding_path": "series_id_encoding.json",
-          "events_path": "data/raw/train_events.csv",
-          "use_similarity_nan": true,
-          "fill_limit": 8640,
-          "nan_tolerance_window": 5
-
->>>>>>> 0df5e592
         },
         {
             "kind": "add_event_labels",
@@ -73,7 +63,6 @@
             "copy": true
         }
     },
-<<<<<<< HEAD
     "models": {
       "Masked-Split-Event-1D-Unet-CNN": {
         "type": "split-event-seg-unet-1d-cnn",
@@ -98,8 +87,6 @@
         "apply": false,
         "method": "example_hpo"
     },
-=======
->>>>>>> 0df5e592
     "cv": {
         "splitter": "group_k_fold",
         "scoring": ["score_full", "score_clean"],
@@ -108,32 +95,24 @@
         }
     },
     "models": {
-        "SplitEvent-1D-Unet-CNN": {
-            "type": "split-event-seg-unet-1d-cnn",
-            "loss": "mse-torch",
-            "optimizer": "adam-torch",
-            "epochs": 44,
-            "batch_size": 32,
-            "lr": 0.001,
-            "hidden_layers": 8,
-            "early_stopping": 7,
-            "threshold": 0
+        "Masked-Split-Event-1D-Unet-CNN": {
+          "type": "split-event-seg-unet-1d-cnn",
+          "loss": "shrinkage-loss",
+          "optimizer": "adam-torch",
+          "epochs": 44,
+          "batch_size": 32,
+          "lr": 0.001,
+          "hidden_layers": 8,
+          "early_stopping": 7,
+          "threshold": 0,
+          "mask_unlabeled": true
         }
+      },
+    "ensemble": {
+        "models": ["Masked-Split-Event-1D-Unet-CNN"],
+        "weights": [1],
+        "comb_method": "addition"
     },
-<<<<<<< HEAD
-    "train_for_submission":false,
-    "scoring": true,
-    "visualize_preds": {
-        "n": 0,
-        "browser_plot": false,
-        "save": false
-    }
-=======
-  "ensemble": {
-      "models": ["SplitEvent-1D-Unet-CNN"],
-      "weights": [1],
-      "comb_method": "addition"
-  },
   "ensemble_loss": "mse-torch",
   "hpo": {
       "apply": false,
@@ -146,5 +125,4 @@
       "browser_plot": false,
       "save": true
   }
->>>>>>> 0df5e592
 }