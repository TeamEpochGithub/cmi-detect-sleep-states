--- conflicted
+++ resolved
@@ -12,11 +12,7 @@
     "model_store_loc": "tm",
     "model_config_loc": "model_configs",
     "ensemble": {
-<<<<<<< HEAD
         "models": ["spectrogram-sweep.json"],
-=======
-        "models": ["sparse_transformer_gru.json"],
->>>>>>> 1a3994db
         "weights": [1],
         "comb_method": "confidence_average",
         "pred_only": true
