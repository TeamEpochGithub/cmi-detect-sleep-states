{
    "name": "config",
    "log_to_wandb": true,
    "pred_with_cpu": true,
    "train_series_path": "data/raw/train_series.parquet",
    "train_events_path": "data/raw/train_events.csv",
    "test_series_path": "data/raw/test_series.parquet",
    "preprocessing": [
        "mem_reduce",
        "add_state_labels",
        "split_windows",
        "add_segmentation_labels"
    ],
    "processed_loc_out": "data/processed",
    "processed_loc_in": "data/raw",
    "feature_engineering": {
    },
    "fe_loc_out": "data/features",
    "fe_loc_in": "data/processed",
    "pretraining": {
        "test_size": 0.2,
<<<<<<< HEAD
        "scaler": {
            "kind": "none"
=======
        "scaler":{
            "kind": "standard-scaler"
>>>>>>> cc87694d
        }
    },
    "models": {
        "1D-Unet-CNN": {
            "type": "seg-unet-1d-cnn",
            "loss": "bce-torch",
            "optimizer": "adam-torch",
            "epochs": 50,
            "batch_size": 32,
            "lr": 0.0005,
            "hidden_layers": 8,
            "early_stopping": 5
        }
    },
    "model_store_loc": "tm",
    "ensemble": {
        "models": ["1D-Unet-CNN"],
        "weights": [1],
        "comb_method": "addition"
    },
    "ensemble_loss": "mse-torch",
    "hpo": {
        "apply": false,
        "method": "example_hpo"
    },
    "cv": {
        "apply": false,
        "method": "example_cv"
    },
<<<<<<< HEAD
    "scoring": true,
    "train_for_submission": true,
    "visualize_preds": true,
    "number_of_plots": 10
=======
    "train_for_submission":true,
    "scoring": true
>>>>>>> cc87694d
}<|MERGE_RESOLUTION|>--- conflicted
+++ resolved
@@ -19,13 +19,8 @@
     "fe_loc_in": "data/processed",
     "pretraining": {
         "test_size": 0.2,
-<<<<<<< HEAD
-        "scaler": {
-            "kind": "none"
-=======
         "scaler":{
             "kind": "standard-scaler"
->>>>>>> cc87694d
         }
     },
     "models": {
@@ -55,13 +50,8 @@
         "apply": false,
         "method": "example_cv"
     },
-<<<<<<< HEAD
     "scoring": true,
     "train_for_submission": true,
     "visualize_preds": true,
     "number_of_plots": 10
-=======
-    "train_for_submission":true,
-    "scoring": true
->>>>>>> cc87694d
 }