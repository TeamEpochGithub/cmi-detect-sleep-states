{
    "name": "config",
    "log_to_wandb": false,
    "pred_with_cpu": true,
    "train_series_path": "data/raw/train_series.parquet",
    "train_events_path": "data/raw/train_events.csv",
    "test_series_path": "data/raw/test_series.parquet",
    "fe_loc_out": "data/features",
    "fe_loc_in": "data/processed",
    "processed_loc_out": "data/processed",
    "processed_loc_in": "data/raw",
    "model_store_loc": "tm",
    "preprocessing": [
        {
            "kind": "mem_reduce",
            "id_encoding_path": "series_id_encoding.json"
        },
        {
            "kind": "similarity_nan",
            "as_feature": true
        },
        {
            "kind": "add_state_labels",
            "id_encoding_path": "series_id_encoding.json",
            "events_path": "data/raw/train_events.csv"
        },
        {
            "kind": "split_windows",
            "start_hour": 15,
            "window_size": 17280
        }
    ],
    "feature_engineering": [
    ],
    "pretraining": {
        "window_size": 17280,
        "test_size": 0.2,
        "scaler":{
            "kind": "none"
        }
    },
    "models": {
<<<<<<< HEAD
        "Classic-baseline": {
            "type": "classic-base-model",
            "median_window": 100,
            "threshold": 0.1,
            "use_nan_similarity": true
=======
        "1D-Unet-CNN": {
            "type": "seg-unet-1d-cnn",
            "loss": "bce-torch",
            "optimizer": "adam-torch",
            "epochs": 2,
            "batch_size": 32,
            "lr": 0.00001,
            "hidden_layers": 8
>>>>>>> 5145b571
        }
    },
    "ensemble": {
        "models": ["Classic-baseline"],
        "weights": [1],
        "comb_method": "addition"
    },
    "ensemble_loss": "mse-torch",
    "hpo": {
        "apply": false,
        "method": "example_hpo"
    },
    "cv": {
        "apply": false,
        "method": "example_cv"
    },
    "train_for_submission":true,
    "scoring": true,
    "visualize_preds": {
<<<<<<< HEAD
        "n": 50,
        "browser_plot": true,
        "save": false
=======
    "n": 0,
    "browser_plot": false,
    "save": true
>>>>>>> 5145b571
    }
}<|MERGE_RESOLUTION|>--- conflicted
+++ resolved
@@ -40,22 +40,11 @@
         }
     },
     "models": {
-<<<<<<< HEAD
         "Classic-baseline": {
             "type": "classic-base-model",
             "median_window": 100,
             "threshold": 0.1,
             "use_nan_similarity": true
-=======
-        "1D-Unet-CNN": {
-            "type": "seg-unet-1d-cnn",
-            "loss": "bce-torch",
-            "optimizer": "adam-torch",
-            "epochs": 2,
-            "batch_size": 32,
-            "lr": 0.00001,
-            "hidden_layers": 8
->>>>>>> 5145b571
         }
     },
     "ensemble": {
@@ -75,14 +64,8 @@
     "train_for_submission":true,
     "scoring": true,
     "visualize_preds": {
-<<<<<<< HEAD
         "n": 50,
         "browser_plot": true,
         "save": false
-=======
-    "n": 0,
-    "browser_plot": false,
-    "save": true
->>>>>>> 5145b571
     }
 }