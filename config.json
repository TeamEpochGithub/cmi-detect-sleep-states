--- conflicted
+++ resolved
@@ -29,13 +29,7 @@
             "kind": "add_segmentation_labels"
         }
     ],
-<<<<<<< HEAD
-    "processed_loc_out": "data/processed",
-    "processed_loc_in": "data/raw",
-    "feature_engineering": {"f_derivative_anglez":[]
-=======
     "feature_engineering": {
->>>>>>> da6fbda2
     },
     "pretraining": {
         "window_size": 17280,
