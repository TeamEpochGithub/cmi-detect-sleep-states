{
    "name": "config",
    "is_kaggle": false,
    "log_to_wandb": true,
    "pred_with_cpu": false,
    "train_series_path": "data/raw/train_series.parquet",
    "train_events_path": "data/raw/train_events.csv",
    "test_series_path": "data/raw/test_series.parquet",
    "fe_loc_in": "data/processed",
    "processed_loc_out": "data/processed",
    "processed_loc_in": "data/raw",
    "model_store_loc": "tm",
    "model_config_loc": "model_configs",
    "ensemble": {
<<<<<<< HEAD
        "models": ["bowser.json"],
        "weights": [1],
=======
        "models": ["red1.json", "red2.json", "red3.json", "red4.json", "red5.json", "horsemen1.json", "STFGO.json"],
        "weights": [1, 1, 1, 1, 1, 1, 1],
>>>>>>> aed9e876
        "comb_method": "confidence_average",
        "pred_only": true
    },
    "cv": {
        "splitter": "group_k_fold",
        "scoring": ["score_full", "score_clean"],
        "splitter_params": {
            "n_splits": 5
        }
    },
    "train_for_submission": false,
    "scoring": true,
    "visualize_preds": {
        "n": 0,
        "browser_plot": false,
        "save": true
    }
}<|MERGE_RESOLUTION|>--- conflicted
+++ resolved
@@ -12,13 +12,8 @@
     "model_store_loc": "tm",
     "model_config_loc": "model_configs",
     "ensemble": {
-<<<<<<< HEAD
         "models": ["bowser.json"],
         "weights": [1],
-=======
-        "models": ["red1.json", "red2.json", "red3.json", "red4.json", "red5.json", "horsemen1.json", "STFGO.json"],
-        "weights": [1, 1, 1, 1, 1, 1, 1],
->>>>>>> aed9e876
         "comb_method": "confidence_average",
         "pred_only": true
     },
