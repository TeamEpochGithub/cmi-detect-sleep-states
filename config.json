--- conflicted
+++ resolved
@@ -11,39 +11,30 @@
     "processed_loc_in": "data/raw",
     "model_store_loc": "tm",
     "preprocessing": [
-        {
-            "kind": "mem_reduce",
-            "id_encoding_path": "series_id_encoding.json"
-        },
-        {
-            "kind": "similarity_nan",
-            "as_feature": true
-        },
-        {
-            "kind": "add_state_labels",
-            "id_encoding_path": "series_id_encoding.json",
-            "events_path": "data/raw/train_events.csv",
-            "use_similarity_nan": true,
-            "fill_limit": 8640
-        },
-          {
-            "kind": "split_windows",
-            "start_hour": 15,
-            "window_size": 17280
-<<<<<<< HEAD
-          },
-=======
-        },
-        {
-            "kind": "add_segmentation_labels"
-        }
+      {
+        "kind": "mem_reduce",
+        "id_encoding_path": "series_id_encoding.json"
+      },
+      {
+        "kind": "similarity_nan",
+        "as_feature": true
+      },
+      {
+        "kind": "add_state_labels",
+        "id_encoding_path": "series_id_encoding.json",
+        "events_path": "data/raw/train_events.csv",
+        "use_similarity_nan": true,
+        "fill_limit": 8640
+      },
+      {
+        "kind": "split_windows",
+        "start_hour": 15,
+        "window_size": 17280
+      },
+      {
+        "kind": "add_segmentation_labels"
+      }
     ],
-    "feature_engineering": [
->>>>>>> 52563b9c
-        {
-          "kind": "add_segmentation_labels"
-        }
-      ],
     "feature_engineering": {},
     "pretraining": {
       "window_size": 17280,
@@ -69,21 +60,6 @@
       }
     },
     "models": {
-<<<<<<< HEAD
-      "1D-Unet-CNN": {
-        "type": "seg-unet-1d-cnn",
-        "loss": "bce-torch",
-        "optimizer": "rmsprop-torch",
-        "epochs": 50,
-        "batch_size": 64,
-        "lr": 0.0005,
-        "hidden_layers": 16,
-        "early_stopping": 7
-      }
-    },
-    "ensemble": {
-        "models": ["1D-Unet-CNN"],
-=======
         "SegmentTransformer": {
             "type": "segmentation-transformer",
             "epochs": 100,
@@ -104,7 +80,6 @@
     },
     "ensemble": {
         "models": ["SegmentTransformer"],
->>>>>>> 52563b9c
         "weights": [1],
         "comb_method": "addition"
     },
@@ -117,14 +92,10 @@
         "apply": false,
         "method": "example_cv"
     },
-<<<<<<< HEAD
     "similarity_filter": {
       "threshold": 0.27
     },
     "train_for_submission":true,
-=======
-    "train_for_submission":false,
->>>>>>> 52563b9c
     "scoring": true,
     "visualize_preds": {
         "n": 10,
