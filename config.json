--- conflicted
+++ resolved
@@ -1,15 +1,11 @@
 {
     "name": "config",
     "log_to_wandb": true,
-<<<<<<< HEAD
     "pred_with_cpu": false,
     "data_info": {
         "window_size": 17280,
         "downsampling_factor": 12
     },
-=======
-    "pred_with_cpu": true,
->>>>>>> 0df5e592
     "train_series_path": "data/raw/train_series.parquet",
     "train_events_path": "data/raw/train_events.csv",
     "test_series_path": "data/raw/test_series.parquet",
@@ -18,10 +14,6 @@
     "processed_loc_out": "data/processed",
     "processed_loc_in": "data/raw",
     "model_store_loc": "tm",
-    "data_info": {
-        "window_size": 17280,
-        "downsampling_factor": 12
-    },
     "preprocessing": [
         {
             "kind": "mem_reduce",
@@ -38,7 +30,6 @@
           "use_similarity_nan": true,
           "fill_limit": 8640,
           "nan_tolerance_window": 5
-
         },
         {
             "kind": "add_event_labels",
@@ -69,7 +60,13 @@
             "copy": true
         }
     },
-<<<<<<< HEAD
+    "cv": {
+        "splitter": "group_k_fold",
+        "scoring": ["score_full", "score_clean"],
+        "splitter_params": {
+            "n_splits": 3
+        }
+    },
     "models": {
         "EventTransformer": {
             "type": "event-segmentation-transformer",
@@ -99,53 +96,11 @@
         "apply": false,
         "method": "example_hpo"
     },
-=======
->>>>>>> 0df5e592
-    "cv": {
-        "splitter": "group_k_fold",
-        "scoring": ["score_full", "score_clean"],
-        "splitter_params": {
-            "n_splits": 3
-        }
-    },
-    "models": {
-        "SplitEvent-1D-Unet-CNN": {
-            "type": "split-event-seg-unet-1d-cnn",
-            "loss": "mse-torch",
-            "optimizer": "adam-torch",
-            "epochs": 44,
-            "batch_size": 32,
-            "lr": 0.001,
-            "hidden_layers": 8,
-            "early_stopping": 7,
-            "threshold": 0
-        }
-    },
-<<<<<<< HEAD
-    "train_for_submission":false,
+    "train_for_submission": true,
     "scoring": true,
     "visualize_preds": {
         "n": 0,
         "browser_plot": false,
-        "save": false
+        "save": true
     }
-=======
-  "ensemble": {
-      "models": ["SplitEvent-1D-Unet-CNN"],
-      "weights": [1],
-      "comb_method": "addition"
-  },
-  "ensemble_loss": "mse-torch",
-  "hpo": {
-      "apply": false,
-      "method": "example_hpo"
-  },
-  "train_for_submission": true,
-  "scoring": true,
-  "visualize_preds": {
-      "n": 0,
-      "browser_plot": false,
-      "save": true
-  }
->>>>>>> 0df5e592
 }