--- conflicted
+++ resolved
@@ -45,23 +45,11 @@
         }
     },
     "models": {
-<<<<<<< HEAD
         "Classic-baseline": {
             "type": "classic-base-model",
             "median_window": 100,
             "threshold": 0.1,
             "use_nan_similarity": true
-=======
-        "1D-Unet-CNN": {
-            "type": "seg-unet-1d-cnn",
-            "loss": "bce-torch",
-            "optimizer": "rmsprop-torch",
-            "epochs": 50,
-            "batch_size": 64,
-            "lr": 0.0005,
-            "hidden_layers": 16,
-            "early_stopping": 7
->>>>>>> da6fbda2
         }
     },
     "ensemble": {
