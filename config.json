{
    "name": "config",
    "log_to_wandb": true,
    "pred_with_cpu": false,
    "train_series_path": "data/raw/train_series.parquet",
    "train_events_path": "data/raw/train_events.csv",
    "test_series_path": "data/raw/test_series.parquet",
    "fe_loc_out": "data/features",
    "fe_loc_in": "data/processed",
    "processed_loc_out": "data/processed",
    "processed_loc_in": "data/raw",
    "model_store_loc": "tm",
    "preprocessing": [
        {
            "kind": "mem_reduce",
            "id_encoding_path": "series_id_encoding.json"
        },
        {
            "kind": "similarity_nan",
            "as_feature": true
        },
        {
            "kind": "add_event_labels",
            "id_encoding_path": "series_id_encoding.json",
            "events_path": "data/raw/train_events.csv",
            "smoothing": 0,
            "steepness": 1
        },
        {
            "kind": "split_windows",
            "start_hour": 15,
            "window_size": 17280
        }
    ],
    "feature_engineering": [
        {
            "kind": "time",
<<<<<<< HEAD
            "time_features": ["hour", "minute"]
=======
            "time_features": ["hour","minute"]
>>>>>>> 56a360f1
        }
    ],
    "pretraining": {
        "downsample": {
            "factor": 12,
            "features": ["f_anglez", "f_enmo"],
            "methods": ["min", "max", "mean", "std", "median", "var", "range"],
            "standard": "mean"
        },
        "test_size": 0.2,
        "scaler": {
            "kind": "standard-scaler",
            "copy": true
        }
    },
    "models": {
<<<<<<< HEAD
        "EventTransformer": {
            "type": "event-segmentation-transformer",
            "epochs": 25,
            "loss": "shrinkage-loss",
            "optimizer": "adam-torch",
            "lr": 0.00035,
            "tokenizer": "patch",
            "tokenizer_args": {
                "patch_size": 8
            },
            "pe": "other",
            "emb_dim": 64,
            "forward_dim": 256,
            "batch_size": 16,
            "heads": 8,
            "pooling": "none"
        }
    },
    "ensemble": {
        "models": ["EventTransformer"],
=======
      "SplitEvent-1D-Unet-CNN": {
        "type": "split-event-seg-unet-1d-cnn",
        "loss": "mse-torch",
        "optimizer": "adam-torch",
        "epochs": 44,
        "batch_size": 32,
        "lr": 0.001,
        "hidden_layers": 8,
        "early_stopping": 7,
        "threshold": 0
      }
    },
    "ensemble": {
        "models": ["SplitEvent-1D-Unet-CNN"],
>>>>>>> 56a360f1
        "weights": [1],
        "comb_method": "addition"
    },
    "ensemble_loss": "mse-torch",
    "hpo": {
        "apply": false,
        "method": "example_hpo"
    },
    "cv": {
        "apply": false,
        "method": "example_cv"
    },
    "train_for_submission":false,
    "scoring": true,
    "visualize_preds": {
        "n": 0,
        "browser_plot": false,
        "save": false
    }
}<|MERGE_RESOLUTION|>--- conflicted
+++ resolved
@@ -35,11 +35,7 @@
     "feature_engineering": [
         {
             "kind": "time",
-<<<<<<< HEAD
             "time_features": ["hour", "minute"]
-=======
-            "time_features": ["hour","minute"]
->>>>>>> 56a360f1
         }
     ],
     "pretraining": {
@@ -56,7 +52,6 @@
         }
     },
     "models": {
-<<<<<<< HEAD
         "EventTransformer": {
             "type": "event-segmentation-transformer",
             "epochs": 25,
@@ -77,22 +72,6 @@
     },
     "ensemble": {
         "models": ["EventTransformer"],
-=======
-      "SplitEvent-1D-Unet-CNN": {
-        "type": "split-event-seg-unet-1d-cnn",
-        "loss": "mse-torch",
-        "optimizer": "adam-torch",
-        "epochs": 44,
-        "batch_size": 32,
-        "lr": 0.001,
-        "hidden_layers": 8,
-        "early_stopping": 7,
-        "threshold": 0
-      }
-    },
-    "ensemble": {
-        "models": ["SplitEvent-1D-Unet-CNN"],
->>>>>>> 56a360f1
         "weights": [1],
         "comb_method": "addition"
     },
