{
    "name": "config",
    "log_to_wandb": true,
    "train_series_path": "data/raw/train_series.parquet",
    "train_events_path": "data/raw/train_events.csv",
    "test_series_path": "data/raw/test_series.parquet",
    "preprocessing": [
        "mem_reduce",
        "add_state_labels",
        "split_windows",
        "remove_unlabeled",
        "add_regression_labels"
    ],
    "processed_loc_out": "data/processed",
    "processed_loc_in": "data/raw",
    "feature_engineering": {
    },
    "fe_loc_out": "data/features",
    "fe_loc_in": "data/processed",
    "pre_training": {
        "test_size": 0.2,
        "standardize": "none"
    },
    "models": {
<<<<<<< HEAD
        "Transformer": {
            "type": "regression-transformer",
            "epochs": 3,
            "loss": "regression",
            "optimizer": "adam-torch",
            "lr": 0.001,
            "batch_size": 16,
            "patch_size": 36,
            "feat_dim": 72,
            "max_len": 480,
            "d_model": 192,
            "n_heads": 6,
            "num_layers": 5,
            "dim_feedforward": 2048,
            "num_classes": 4,
            "dropout": 0.1,
            "pos_encoding": "learnable",
            "activation": "relu",
            "norm": "BatchNorm",
            "freeze": false
=======
        "1D-CNN": {
            "type": "seg-simple-1d-cnn",
            "loss": "mse-torch",
            "optimizer": "adam-torch",
            "epochs": 3,
            "batch_size": 64,
            "lr": 0.001
        },
        "1D-CNN2": {
            "type": "seg-simple-1d-cnn",
            "loss": "mse-torch",
            "optimizer": "adam-torch",
            "epochs": 3,
            "batch_size": 64,
            "lr": 0.001
>>>>>>> aac6eeb7
        }
    },
    "model_store_loc": "tm",
    "ensemble": {
<<<<<<< HEAD
        "models": ["Transformer"],
        "weights": [1],
=======
        "models": ["1D-CNN", "1D-CNN2"],
        "weights": [0.5, 0.5],
>>>>>>> aac6eeb7
        "comb_method": "addition"
    },
    "ensemble_loss": "mse-torch",
    "hpo": {
        "apply": false,
        "method": "example_hpo"
    },
    "cv": {
        "apply": false,
        "method": "example_cv"
    },
    "train_for_submission": true,
    "scoring": false
}<|MERGE_RESOLUTION|>--- conflicted
+++ resolved
@@ -22,7 +22,6 @@
         "standardize": "none"
     },
     "models": {
-<<<<<<< HEAD
         "Transformer": {
             "type": "regression-transformer",
             "epochs": 3,
@@ -43,34 +42,12 @@
             "activation": "relu",
             "norm": "BatchNorm",
             "freeze": false
-=======
-        "1D-CNN": {
-            "type": "seg-simple-1d-cnn",
-            "loss": "mse-torch",
-            "optimizer": "adam-torch",
-            "epochs": 3,
-            "batch_size": 64,
-            "lr": 0.001
-        },
-        "1D-CNN2": {
-            "type": "seg-simple-1d-cnn",
-            "loss": "mse-torch",
-            "optimizer": "adam-torch",
-            "epochs": 3,
-            "batch_size": 64,
-            "lr": 0.001
->>>>>>> aac6eeb7
         }
     },
     "model_store_loc": "tm",
     "ensemble": {
-<<<<<<< HEAD
         "models": ["Transformer"],
         "weights": [1],
-=======
-        "models": ["1D-CNN", "1D-CNN2"],
-        "weights": [0.5, 0.5],
->>>>>>> aac6eeb7
         "comb_method": "addition"
     },
     "ensemble_loss": "mse-torch",
