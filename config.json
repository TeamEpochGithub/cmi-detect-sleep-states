{
    "name": "config",
    "log_to_wandb": true,
    "pred_with_cpu": true,
    "train_series_path": "data/raw/train_series.parquet",
    "train_events_path": "data/raw/train_events.csv",
    "test_series_path": "data/raw/test_series.parquet",
    "preprocessing": [
        "mem_reduce",
        "add_state_labels",
        "split_windows"
    ],
    "processed_loc_out": "data/processed",
    "processed_loc_in": "data/raw",
    "feature_engineering": {
    },
    "fe_loc_out": "data/features",
    "fe_loc_in": "data/processed",
    "pre_training": {
        "test_size": 0.2,
        "standardize": "none"
    },
    "models": {
<<<<<<< HEAD
        "1D-CNN": {
            "type": "seg-simple-1d-cnn",
            "loss": "mse-torch",
            "optimizer": "adam-torch",
            "epochs": 20,
            "batch_size": 64,
            "lr": 0.0005
=======
        "Classic-baseline": {
            "type": "classic-base-model"
>>>>>>> 6de7c35a
        }
    },
    "model_store_loc": "tm",
    "ensemble": {
        "models": ["Classic-baseline"],
        "weights": [1],
        "comb_method": "addition"
    },
    "ensemble_loss": "mse-torch",
    "hpo": {
        "apply": false,
        "method": "example_hpo"
    },
    "cv": {
        "apply": false,
        "method": "example_cv"
    },
    "scoring": true,
    "train_for_submission": true
}<|MERGE_RESOLUTION|>--- conflicted
+++ resolved
@@ -21,18 +21,8 @@
         "standardize": "none"
     },
     "models": {
-<<<<<<< HEAD
-        "1D-CNN": {
-            "type": "seg-simple-1d-cnn",
-            "loss": "mse-torch",
-            "optimizer": "adam-torch",
-            "epochs": 20,
-            "batch_size": 64,
-            "lr": 0.0005
-=======
         "Classic-baseline": {
             "type": "classic-base-model"
->>>>>>> 6de7c35a
         }
     },
     "model_store_loc": "tm",
