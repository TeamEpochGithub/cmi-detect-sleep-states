series_id_encoding.json
test_encoding.json
plots/

# Byte-compiled / optimized / DLL files
__pycache__/
*.py[cod]
*$py.class

# C extensions
*.so

# Distribution / packaging
.Python
build/
develop-eggs/
dist/
downloads/
eggs/
.eggs/
lib/
lib64/
parts/
sdist/
var/
wheels/
share/python-wheels/
*.egg-info/
.installed.cfg
*.egg
MANIFEST

# PyInstaller
#  Usually these files are written by a python script from a template
#  before PyInstaller builds the exe, so as to inject date/other infos into it.
*.manifest
*.spec

# Installer logs
pip-log.txt
pip-delete-this-directory.txt

# Unit test / coverage reports
htmlcov/
.tox/
.nox/
.coverage
.coverage.*
.cache
nosetests.xml
coverage.xml
*.cover
*.py,cover
.hypothesis/
.pytest_cache/
cover/

# Translations
*.mo
*.pot

# Django stuff:
*.log
local_settings.py
db.sqlite3
db.sqlite3-journal

# Flask stuff:
instance/
.webassets-cache

# Scrapy stuff:
.scrapy

# Sphinx documentation
docs/_build/

# PyBuilder
.pybuilder/
target/

# Jupyter Notebook
.ipynb_checkpoints

# IPython
profile_default/
ipython_config.py

# pyenv
#   For a library or package, you might want to ignore these files since the code is
#   intended to run in multiple environments; otherwise, check them in:
# .python-version

# pipenv
#   According to pypa/pipenv#598, it is recommended to include Pipfile.lock in version control.
#   However, in case of collaboration, if having platform-specific dependencies or dependencies
#   having no cross-platform support, pipenv may install dependencies that don't work, or not
#   install all needed dependencies.
#Pipfile.lock

# poetry
#   Similar to Pipfile.lock, it is generally recommended to include poetry.lock in version control.
#   This is especially recommended for binary packages to ensure reproducibility, and is more
#   commonly ignored for libraries.
#   https://python-poetry.org/docs/basic-usage/#commit-your-poetrylock-file-to-version-control
#poetry.lock

# pdm
#   Similar to Pipfile.lock, it is generally recommended to include pdm.lock in version control.
#pdm.lock
#   pdm stores project-wide configurations in .pdm.toml, but it is recommended to not include it
#   in version control.
#   https://pdm.fming.dev/#use-with-ide
.pdm.toml

# PEP 582; used by e.g. github.com/David-OConnor/pyflow and github.com/pdm-project/pdm
__pypackages__/

# Celery stuff
celerybeat-schedule
celerybeat.pid

# SageMath parsed files
*.sage.py

# Environments
.env
.venv
env/
venv/
ENV/
env.bak/
venv.bak/

# Spyder project settings
.spyderproject
.spyproject

# Rope project settings
.ropeproject

# mkdocs documentation
/site

# mypy
.mypy_cache/
.dmypy.json
dmypy.json

# Pyre type checker
.pyre/

# pytype static type analyzer
.pytype/

# Cython debug symbols
cython_debug/

# PyCharm
#  JetBrains specific template is maintained in a separate JetBrains.gitignore that can
#  be found at https://github.com/github/gitignore/blob/main/Global/JetBrains.gitignore
#  and can be added to the global gitignore or merged into this file.  For a more nuclear
#  option (not recommended) you can uncomment the following to ignore the entire idea folder.
#.idea/

submission.csv
.idea

# Ignore data files
data/

# Ignore wandb files
wandb/

# Ignore zip files
*.zip

# Ignore submission files
submission.csv

# Ignore default config file
default_config.json

# VSCode settings
.vscode/

# Ignores submission_zip folder
submission_zip/

#Ignore trained models
tm/
tm.zip

#Ignore configs
./configs/

#Ignore prediction plots
prediction_plots/

#Ignore submissions
<<<<<<< HEAD
submissions/

# Ignore model configs
model_configs/

#Ignore config.json
config.json
=======
submissions/
>>>>>>> 4feb3edc
<|MERGE_RESOLUTION|>--- conflicted
+++ resolved
@@ -198,14 +198,7 @@
 prediction_plots/
 
 #Ignore submissions
-<<<<<<< HEAD
 submissions/
 
 # Ignore model configs
-model_configs/
-
-#Ignore config.json
-config.json
-=======
-submissions/
->>>>>>> 4feb3edc
+model_configs/