series_id_encoding.json
test_encoding.json

# Byte-compiled / optimized / DLL files
__pycache__/
*.py[cod]
*$py.class

# C extensions
*.so

# Distribution / packaging
.Python
build/
develop-eggs/
dist/
downloads/
eggs/
.eggs/
lib/
lib64/
parts/
sdist/
var/
wheels/
share/python-wheels/
*.egg-info/
.installed.cfg
*.egg
MANIFEST

# PyInstaller
#  Usually these files are written by a python script from a template
#  before PyInstaller builds the exe, so as to inject date/other infos into it.
*.manifest
*.spec

# Installer logs
pip-log.txt
pip-delete-this-directory.txt

# Unit test / coverage reports
htmlcov/
.tox/
.nox/
.coverage
.coverage.*
.cache
nosetests.xml
coverage.xml
*.cover
*.py,cover
.hypothesis/
.pytest_cache/
cover/

# Translations
*.mo
*.pot

# Django stuff:
*.log
local_settings.py
db.sqlite3
db.sqlite3-journal

# Flask stuff:
instance/
.webassets-cache

# Scrapy stuff:
.scrapy

# Sphinx documentation
docs/_build/

# PyBuilder
.pybuilder/
target/

# Jupyter Notebook
.ipynb_checkpoints

# IPython
profile_default/
ipython_config.py

# pyenv
#   For a library or package, you might want to ignore these files since the code is
#   intended to run in multiple environments; otherwise, check them in:
# .python-version

# pipenv
#   According to pypa/pipenv#598, it is recommended to include Pipfile.lock in version control.
#   However, in case of collaboration, if having platform-specific dependencies or dependencies
#   having no cross-platform support, pipenv may install dependencies that don't work, or not
#   install all needed dependencies.
#Pipfile.lock

# poetry
#   Similar to Pipfile.lock, it is generally recommended to include poetry.lock in version control.
#   This is especially recommended for binary packages to ensure reproducibility, and is more
#   commonly ignored for libraries.
#   https://python-poetry.org/docs/basic-usage/#commit-your-poetrylock-file-to-version-control
#poetry.lock

# pdm
#   Similar to Pipfile.lock, it is generally recommended to include pdm.lock in version control.
#pdm.lock
#   pdm stores project-wide configurations in .pdm.toml, but it is recommended to not include it
#   in version control.
#   https://pdm.fming.dev/#use-with-ide
.pdm.toml

# PEP 582; used by e.g. github.com/David-OConnor/pyflow and github.com/pdm-project/pdm
__pypackages__/

# Celery stuff
celerybeat-schedule
celerybeat.pid

# SageMath parsed files
*.sage.py

# Environments
.env
.venv
env/
venv/
ENV/
env.bak/
venv.bak/

# Spyder project settings
.spyderproject
.spyproject

# Rope project settings
.ropeproject

# mkdocs documentation
/site

# mypy
.mypy_cache/
.dmypy.json
dmypy.json

# Pyre type checker
.pyre/

# pytype static type analyzer
.pytype/

# Cython debug symbols
cython_debug/

# PyCharm
#  JetBrains specific template is maintained in a separate JetBrains.gitignore that can
#  be found at https://github.com/github/gitignore/blob/main/Global/JetBrains.gitignore
#  and can be added to the global gitignore or merged into this file.  For a more nuclear
#  option (not recommended) you can uncomment the following to ignore the entire idea folder.
#.idea/

submission.csv
.idea

# Ignore data files
data/

# Ignore wandb files
wandb/

# Ignore zip files
src.zip

# Ignore submission files
submission.csv

# Ignore default config file
default_config.json

# VSCode settings
.vscode/

# Ignores submission_zip folder
submission_zip/

#Ignore trained models
tm
<<<<<<< HEAD
tm.zip
=======

#Ignore configs
configs
>>>>>>> 2cae8b9d
<|MERGE_RESOLUTION|>--- conflicted
+++ resolved
@@ -188,10 +188,7 @@
 
 #Ignore trained models
 tm
-<<<<<<< HEAD
 tm.zip
-=======
 
 #Ignore configs
-configs
->>>>>>> 2cae8b9d
+configs