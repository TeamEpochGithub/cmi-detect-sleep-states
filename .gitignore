series_id_encoding.json
test_encoding.json

# Byte-compiled / optimized / DLL files
__pycache__/
*.py[cod]
*$py.class

# C extensions
*.so

# Distribution / packaging
.Python
build/
develop-eggs/
dist/
downloads/
eggs/
.eggs/
lib/
lib64/
parts/
sdist/
var/
wheels/
share/python-wheels/
*.egg-info/
.installed.cfg
*.egg
MANIFEST

# PyInstaller
#  Usually these files are written by a python script from a template
#  before PyInstaller builds the exe, so as to inject date/other infos into it.
*.manifest
*.spec

# Installer logs
pip-log.txt
pip-delete-this-directory.txt

# Unit test / coverage reports
htmlcov/
.tox/
.nox/
.coverage
.coverage.*
.cache
nosetests.xml
coverage.xml
*.cover
*.py,cover
.hypothesis/
.pytest_cache/
cover/

# Translations
*.mo
*.pot

# Django stuff:
*.log
local_settings.py
db.sqlite3
db.sqlite3-journal

# Flask stuff:
instance/
.webassets-cache

# Scrapy stuff:
.scrapy

# Sphinx documentation
docs/_build/

# PyBuilder
.pybuilder/
target/

# Jupyter Notebook
.ipynb_checkpoints

# IPython
profile_default/
ipython_config.py

# pyenv
#   For a library or package, you might want to ignore these files since the code is
#   intended to run in multiple environments; otherwise, check them in:
# .python-version

# pipenv
#   According to pypa/pipenv#598, it is recommended to include Pipfile.lock in version control.
#   However, in case of collaboration, if having platform-specific dependencies or dependencies
#   having no cross-platform support, pipenv may install dependencies that don't work, or not
#   install all needed dependencies.
#Pipfile.lock

# poetry
#   Similar to Pipfile.lock, it is generally recommended to include poetry.lock in version control.
#   This is especially recommended for binary packages to ensure reproducibility, and is more
#   commonly ignored for libraries.
#   https://python-poetry.org/docs/basic-usage/#commit-your-poetrylock-file-to-version-control
#poetry.lock

# pdm
#   Similar to Pipfile.lock, it is generally recommended to include pdm.lock in version control.
#pdm.lock
#   pdm stores project-wide configurations in .pdm.toml, but it is recommended to not include it
#   in version control.
#   https://pdm.fming.dev/#use-with-ide
.pdm.toml

# PEP 582; used by e.g. github.com/David-OConnor/pyflow and github.com/pdm-project/pdm
__pypackages__/

# Celery stuff
celerybeat-schedule
celerybeat.pid

# SageMath parsed files
*.sage.py

# Environments
.env
.venv
env/
venv/
ENV/
env.bak/
venv.bak/

# Spyder project settings
.spyderproject
.spyproject

# Rope project settings
.ropeproject

# mkdocs documentation
/site

# mypy
.mypy_cache/
.dmypy.json
dmypy.json

# Pyre type checker
.pyre/

# pytype static type analyzer
.pytype/

# Cython debug symbols
cython_debug/

# PyCharm
#  JetBrains specific template is maintained in a separate JetBrains.gitignore that can
#  be found at https://github.com/github/gitignore/blob/main/Global/JetBrains.gitignore
#  and can be added to the global gitignore or merged into this file.  For a more nuclear
#  option (not recommended) you can uncomment the following to ignore the entire idea folder.
#.idea/

submission.csv
.idea

# Ignore data files
data/

# Ignore wandb files
wandb/

# Ignore zip files
src.zip

# Ignore submission files
submission.csv

# Ignore default config file
default_config.json

# VSCode settings
.vscode/

# Ignores submission_zip folder
submission_zip/

#Ignore trained models
tm/
tm.zip

#Ignore configs
configs/
<<<<<<< HEAD
prediction_plots/
=======

#Ignore submissions
submissions/
>>>>>>> e2774cc9
<|MERGE_RESOLUTION|>--- conflicted
+++ resolved
@@ -192,10 +192,7 @@
 
 #Ignore configs
 configs/
-<<<<<<< HEAD
 prediction_plots/
-=======
 
 #Ignore submissions
-submissions/
->>>>>>> e2774cc9
+submissions/