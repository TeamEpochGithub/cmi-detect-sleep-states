'''THIS IS NOT MEANT TO BE A UNITTEST'''
from src.configs.load_config import ConfigLoader
import time
import pandas as pd


if __name__ == "__main__":

    config = ConfigLoader("test/test_config.json")
    start_time = time.time()
    # use polars to read parquet because that is significantly faster
    df = pd.read_parquet(config.get_pp_in() + "/train_series.parquet")
    end_time = time.time()
    elapsed_time = end_time - start_time
    print(f"Elapsed time for reading 32float parquet: {elapsed_time:.6f} seconds")
    print('memory usage before:')
    print(df.memory_usage(deep=True).sum()/(1024*1024))
    # Print the elapsed time

    # Initialize preprocessing steps
    pp_steps, pp_s = config.get_pp_steps()
    processed = df
    # Get the preprocessing steps as a list of str to make the paths
    start_time = time.time()
    for i, step in enumerate(pp_steps):
        # Passes the current list because it's needed to write to if the path doesn't exist
<<<<<<< HEAD
        processed = step.run(processed, pp_s)

    print(processed.head())
=======
        processed = step.run(processed, pp_s[:i+1])
    end_time = time.time()
    elapsed_time = end_time - start_time
    print(f"Elapsed time for preprocessing: {elapsed_time:.6f} seconds")
    print('memory usage after:')
    print(processed.memory_usage(deep=True).sum()/(1024*1024))
>>>>>>> 50cffd13
<|MERGE_RESOLUTION|>--- conflicted
+++ resolved
@@ -24,15 +24,9 @@
     start_time = time.time()
     for i, step in enumerate(pp_steps):
         # Passes the current list because it's needed to write to if the path doesn't exist
-<<<<<<< HEAD
-        processed = step.run(processed, pp_s)
-
-    print(processed.head())
-=======
         processed = step.run(processed, pp_s[:i+1])
     end_time = time.time()
     elapsed_time = end_time - start_time
     print(f"Elapsed time for preprocessing: {elapsed_time:.6f} seconds")
     print('memory usage after:')
-    print(processed.memory_usage(deep=True).sum()/(1024*1024))
->>>>>>> 50cffd13
+    print(processed.memory_usage(deep=True).sum()/(1024*1024))