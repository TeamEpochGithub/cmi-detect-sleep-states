{
    "name": "2d-cnn-spectrogram",
    "data_info": {
        "window_size": 17280,
        "downsampling_factor": 1,
        "latitude": 40.730610,
        "longitude": -73.935242
    },
    "preprocessing": [
        {
            "kind": "mem_reduce",
            "id_encoding_path": "series_id_encoding.json"
        },
        {
            "kind": "similarity_nan",
            "as_feature": false
        },
        {
            "kind": "add_state_labels",
            "id_encoding_path": "series_id_encoding.json",
            "events_path": "data/raw/train_events.csv",
            "use_similarity_nan": true,
            "fill_limit": 8640,
            "nan_tolerance_window": 5
        },
        {
            "kind": "add_event_labels",
            "id_encoding_path": "series_id_encoding.json",
            "events_path": "data/raw/train_events.csv",
            "smoothing": 5,
            "steepness": 2
        },
        {
            "kind": "split_windows"
        }

    ],
    "feature_engineering": [
        {"kind": "rotation",
        "window_sizes": [360]}
    ],

    "pretraining": {
        "test_size": 0.2,
        "scaler": {
            "kind": "standard-scaler",
            "copy": true
        }
    },

    "architecture": {
        "type": "Spectrogram_2D_Cnn",
        "loss": "shrinkage-loss",
<<<<<<< HEAD
        "optimizer": "adamw-torch",
        "epochs": 50,
=======
        "optimizer": "adam-torch",
        "epochs": 1,
>>>>>>> 066d238b
        "batch_size": 64,
        "lr": 0.00001,
        "early_stopping": 20,
        "threshold": 0.005,
        "n_fft": 63,
        "hop_length": 6,
        "encoder_name": "resnet34",
        "encoder_weights": "imagenet",
<<<<<<< HEAD
        "mask_unlabeled": true,
=======
        "mask_unlabeled": false,
        "use_augmentation": true,
>>>>>>> 066d238b
        "clip_awake": true,
        "use_activation": true,
        "use_awake_channel": true,
        "dropout_prob": 0.6,
        "lr_schedule": {
            "t_initial": 5,
            "warmup_t": 0,
            "warmup_lr_init": 0.00001,
            "lr_min": 0.000003
        } 
    }
}<|MERGE_RESOLUTION|>--- conflicted
+++ resolved
@@ -51,13 +51,8 @@
     "architecture": {
         "type": "Spectrogram_2D_Cnn",
         "loss": "shrinkage-loss",
-<<<<<<< HEAD
-        "optimizer": "adamw-torch",
-        "epochs": 50,
-=======
         "optimizer": "adam-torch",
         "epochs": 1,
->>>>>>> 066d238b
         "batch_size": 64,
         "lr": 0.00001,
         "early_stopping": 20,
@@ -66,12 +61,8 @@
         "hop_length": 6,
         "encoder_name": "resnet34",
         "encoder_weights": "imagenet",
-<<<<<<< HEAD
-        "mask_unlabeled": true,
-=======
         "mask_unlabeled": false,
         "use_augmentation": true,
->>>>>>> 066d238b
         "clip_awake": true,
         "use_activation": true,
         "use_awake_channel": true,
