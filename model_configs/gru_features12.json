--- conflicted
+++ resolved
@@ -1,23 +1,10 @@
 {
-<<<<<<< HEAD
-  "name": "gru_features",
-  "data_info": {
-    "window_size": 17280,
-    "downsampling_factor": 12,
-    "latitude": 40.730610,
-    "longitude": -73.935242
-  },
-  "preprocessing": [
-    {
-      "kind": "mem_reduce"
-=======
     "name": "gru_features12",
     "data_info": {
         "window_size": 17280,
         "downsampling_factor": 12,
         "latitude": 40.73061,
         "longitude": -73.935242
->>>>>>> b877c81b
     },
     "preprocessing": [
         {
@@ -100,49 +87,6 @@
             "copy": true
         }
     },
-<<<<<<< HEAD
-    {
-      "kind": "add_event_labels",
-      "events_path": "data/raw/train_events.csv",
-      "smoothing": 5,
-      "steepness": 2
-    },
-    {
-      "kind": "split_windows"
-    }
-  ],
-  "feature_engineering": [
-    {
-      "kind": "time",
-      "time_features": [
-        "hour",
-        "minute"
-      ]
-    },
-    {
-      "kind": "parser",
-      "feats": [
-        "anglez_diff_abs",
-        "anglez_diff_abs_median_1000",
-        "anglez_diff_abs_clip_10_skew_1000",
-        "anglez_diff_abs_clip_10_savgol_180",
-        "anglez_diff_abs_clip_10_median_180",
-        "enmo_std_90",
-        "anglez_diff_abs_clip_10_max_36",
-        "enmo_std_50",
-        "anglez_diff_abs_clip_10_mean_1000",
-        "anglez_diff_abs_clip_10_savgol_180_diff",
-        "anglez_diff_abs_clip_10_savgol_1000_diff",
-        "anglez_diff_abs_clip_10_median_360"
-      ]
-    },
-    {
-      "kind": "sun",
-      "sun_features": [
-        "azimuth",
-        "altitude"
-      ]
-=======
     "architecture": {
         "type": "event-res-gru",
         "loss": "shrinkage-loss",
@@ -166,6 +110,5 @@
             "cycle_decay": 0.5
         },
         "threshold": 0
->>>>>>> b877c81b
     }
 }