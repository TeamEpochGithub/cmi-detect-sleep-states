{
    "name": "horsemen1",
    "data_info": {
        "window_size": 17280,
        "downsampling_factor": 12,
        "latitude": 40.73061,
        "longitude": -73.935242
    },
    "preprocessing": [
        {
            "kind": "mem_reduce"
        },
        {
            "kind": "similarity_nan",
            "as_feature": true
        },
        {
            "kind": "add_state_labels",
            "events_path": "data/raw/train_events.csv",
            "use_similarity_nan": true,
            "fill_limit": 8640,
            "nan_tolerance_window": 5
        },
        {
            "kind": "add_event_labels",
            "events_path": "data/raw/train_events.csv",
            "smoothing": 5,
            "steepness": 2
        },
        {
            "kind": "split_windows"
        }
    ],
    "feature_engineering": [
        {
            "kind": "parser",
            "feats": [
                "anglez_diff_abs",
                "anglez_diff_abs_median_1000",
                "anglez_diff_abs_clip_10_skew_1000",
                "anglez_diff_abs_clip_10_savgol_180",
                "anglez_diff_abs_clip_10_median_180",
                "enmo_std_90",
                "anglez_diff_abs_clip_10_max_36",
                "enmo_std_50",
                "anglez_diff_abs_clip_10_mean_1000",
                "anglez_diff_abs_clip_10_savgol_180_diff",
                "anglez_diff_abs_clip_10_savgol_1000_diff",
                "anglez_diff_abs_clip_10_median_360"
            ]
        },
        {
            "kind": "sun",
            "sun_features": [
                "azimuth",
                "altitude"
            ]
        },
        {
            "kind": "time",
            "time_features": [
                "hour",
                "minute",
                "weekday"
            ]
        }
    ],
    "pretraining": {
        "downsample": {
            "features": [
                "f_anglez_diff_abs",
                "f_enmo"
            ],
            "methods": [
                "min",
                "max",
                "mean",
                "std",
                "median",
                "range",
                "var"
            ],
            "standard": "mean"
        },
        "test_size": 0.2,
        "scaler": {
            "kind": "standard-scaler",
            "copy": true
        }
    },
    "architecture": {
<<<<<<< HEAD
      "type": "event-res-gru",
      "loss": "shrinkage-loss",
      "epochs": 100,
      "batch_size": 32,
      "optimizer": "adam-torch",
      "early_stopping": 15,
      "EarlyStoppingMetric": "VALIDATION_SCORE",
      "activation_delay": 15,
      "lr": 0.01,
      "network_params": {
        "hidden_size": 20,
        "n_layers": 8,
        "activation": "gelu",
        "dropout": 0.4
      },
      "lr_schedule": {
        "t_initial": 25,
        "warmup_t": 5,
        "warmup_lr_init": 0.000001,
        "lr_min": 0.001,
        "cycle_limit": 3,
        "cycle_decay": 0.5
      },
      "threshold": 0
=======
        "type": "event-res-gru",
        "loss": "shrinkage-loss",
        "epochs": 100,
        "batch_size": 32,
        "optimizer": "adam-torch",
        "early_stopping": 15,
        "activation_delay": 15,
        "lr": 0.01,
        "network_params": {
            "hidden_size": 20,
            "n_layers": 8,
            "activation": "gelu",
            "dropout": 0.4
        },
        "lr_schedule": {
            "t_initial": 25,
            "warmup_t": 5,
            "warmup_lr_init": 0.000001,
            "lr_min": 0.001,
            "cycle_limit": 3,
            "cycle_decay": 0.5
        },
        "threshold": 0
>>>>>>> b877c81b
    }
}<|MERGE_RESOLUTION|>--- conflicted
+++ resolved
@@ -89,35 +89,10 @@
         }
     },
     "architecture": {
-<<<<<<< HEAD
-      "type": "event-res-gru",
-      "loss": "shrinkage-loss",
-      "epochs": 100,
-      "batch_size": 32,
-      "optimizer": "adam-torch",
-      "early_stopping": 15,
-      "EarlyStoppingMetric": "VALIDATION_SCORE",
-      "activation_delay": 15,
-      "lr": 0.01,
-      "network_params": {
-        "hidden_size": 20,
-        "n_layers": 8,
-        "activation": "gelu",
-        "dropout": 0.4
-      },
-      "lr_schedule": {
-        "t_initial": 25,
-        "warmup_t": 5,
-        "warmup_lr_init": 0.000001,
-        "lr_min": 0.001,
-        "cycle_limit": 3,
-        "cycle_decay": 0.5
-      },
-      "threshold": 0
-=======
         "type": "event-res-gru",
         "loss": "shrinkage-loss",
         "epochs": 100,
+        "EarlyStoppingMetric": "VALIDATION_SCORE",
         "batch_size": 32,
         "optimizer": "adam-torch",
         "early_stopping": 15,
@@ -138,6 +113,5 @@
             "cycle_decay": 0.5
         },
         "threshold": 0
->>>>>>> b877c81b
     }
 }