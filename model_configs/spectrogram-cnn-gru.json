{
    "name": "spectrogram-cnn-gru",
    "data_info": {
        "window_size": 17280,
        "downsampling_factor": 12,
        "latitude": 40.730610,
        "longitude": -73.935242
    },
    "preprocessing": [
        {
            "kind": "mem_reduce"
        },
        {
            "kind": "similarity_nan",
            "as_feature": true
        },
        {
            "kind": "add_state_labels",
            "events_path": "data/raw/train_events.csv",
            "use_similarity_nan": true,
            "fill_limit": 8640,
            "nan_tolerance_window": 5
        },
        {
            "kind": "add_event_labels",
            "events_path": "data/raw/train_events.csv",
            "smoothing": 5,
            "steepness": 2
        },
        {
            "kind": "split_windows"
        }
    ],
    "feature_engineering": [
        {
            "kind": "time",
            "time_features": [
                "hour",
                "minute"
            ]
        },
        {
            "kind": "sun",
            "sun_features": [
                "azimuth",
                "altitude"
            ]
        },
        {
            "kind": "parser",
            "feats": [
                "anglez_diff_abs",
                "anglez_diff_abs_median_1000",
                "anglez_diff_abs_clip_10_skew_1000",
                "anglez_diff_abs_clip_10_savgol_180",
                "anglez_diff_abs_clip_10_median_180",
                "enmo_std_90",
                "anglez_diff_abs_clip_10_max_36",
                "enmo_std_50",
                "anglez_diff_abs_clip_10_mean_1000",
                "anglez_diff_abs_clip_10_savgol_180_diff",
                "anglez_diff_abs_clip_10_savgol_1000_diff",
                "anglez_diff_abs_clip_10_median_360"
            ]
        }
    ],
    "pretraining": {
<<<<<<< HEAD
      "downsample": {
        "features": [
          "f_anglez_diff_abs",
          "f_enmo"
        ],
        "methods": [
          "min",
          "max",
          "mean",
          "std",
          "median",
          "range",
          "var"
        ],
        "standard": "mean"
      },
      "test_size": 0.2,
      "scaler": {
        "kind": "standard-scaler",
        "copy": true
      }
    },
    "architecture": {
      "type": "Spectrogram_Cnn_Gru",
      "loss": "shrinkage-loss",
      "optimizer": "adam-torch",
      "epochs": 99,
      "batch_size": 64,
      "lr": 0.01,
      "early_stopping": 40,
      "threshold": 0,
      "n_fft": 63,
      "hop_length": 1,
      "encoder_name": "resnet34",
      "encoder_weights": "imagenet",
      "mask_unlabeled": false,
      "clip_awake": true,
      "use_activation": true,
      "use_auxiliary_awake": true,
      "activation_delay": 15,
      "dropout_prob": 0.6,
      "lr_schedule": {
        "t_initial": 25,
        "warmup_t": 5,
        "warmup_lr_init": 0.000001,
        "lr_min": 0.00001,
        "cycle_limit": 3,
        "cycle_decay": 0.5
      },
      "gru_params": {
        "activation": "relu",
        "hidden_size": 20,
        "n_layers": 8,
        "dropout": 0.3
      },
      "use_spec_features": false,
      "use_decoder": true
=======
        "downsample": {
            "features": [
                "f_anglez_diff_abs",
                "f_enmo",
                "f_anglez_diff_abs",
                "f_anglez_diff_abs_median_1000",
                "f_anglez_diff_abs_clip_10_skew_1000",
                "f_anglez_diff_abs_clip_10_savgol_180",
                "f_anglez_diff_abs_clip_10_median_180",
                "f_enmo_std_90",
                "f_anglez_diff_abs_clip_10_max_36",
                "f_enmo_std_50",
                "f_anglez_diff_abs_clip_10_mean_1000",
                "f_anglez_diff_abs_clip_10_savgol_180_diff",
                "f_anglez_diff_abs_clip_10_savgol_1000_diff",
                "f_anglez_diff_abs_clip_10_median_360"
            ],
            "methods": [
                "min",
                "max",
                "mean",
                "std",
                "median",
                "range",
                "var"
            ],
            "standard": "mean"
        },
        "test_size": 0.2,
        "scaler": {
            "kind": "standard-scaler",
            "copy": true
        }
    },
    "architecture": {
        "type": "Spectrogram_Cnn_Gru",
        "loss": "shrinkage-loss",
        "optimizer": "adam-torch",
        "epochs": 100,
        "batch_size": 32,
        "lr": 0.01,
        "early_stopping": 20,
        "threshold": 0,
        "n_fft": 63,
        "hop_length": 1,
        "encoder_name": "resnet34",
        "encoder_weights": "imagenet",
        "mask_unlabeled": false,
        "clip_awake": true,
        "use_activation": true,
        "use_auxiliary_awake": true,
        "activation_delay": 15,
        "dropout_prob": 0.6,
        "lr_schedule": {
            "t_initial": 25,
            "warmup_t": 5,
            "warmup_lr_init": 0.000001,
            "lr_min": 0.00001,
            "cycle_limit": 3,
            "cycle_decay": 0.5
        },
        "gru_params": {
            "activation": "relu",
            "hidden_size": 8,
            "n_layers": 5
        }
>>>>>>> b877c81b
    }
}<|MERGE_RESOLUTION|>--- conflicted
+++ resolved
@@ -65,7 +65,6 @@
         }
     ],
     "pretraining": {
-<<<<<<< HEAD
       "downsample": {
         "features": [
           "f_anglez_diff_abs",
@@ -123,73 +122,5 @@
       },
       "use_spec_features": false,
       "use_decoder": true
-=======
-        "downsample": {
-            "features": [
-                "f_anglez_diff_abs",
-                "f_enmo",
-                "f_anglez_diff_abs",
-                "f_anglez_diff_abs_median_1000",
-                "f_anglez_diff_abs_clip_10_skew_1000",
-                "f_anglez_diff_abs_clip_10_savgol_180",
-                "f_anglez_diff_abs_clip_10_median_180",
-                "f_enmo_std_90",
-                "f_anglez_diff_abs_clip_10_max_36",
-                "f_enmo_std_50",
-                "f_anglez_diff_abs_clip_10_mean_1000",
-                "f_anglez_diff_abs_clip_10_savgol_180_diff",
-                "f_anglez_diff_abs_clip_10_savgol_1000_diff",
-                "f_anglez_diff_abs_clip_10_median_360"
-            ],
-            "methods": [
-                "min",
-                "max",
-                "mean",
-                "std",
-                "median",
-                "range",
-                "var"
-            ],
-            "standard": "mean"
-        },
-        "test_size": 0.2,
-        "scaler": {
-            "kind": "standard-scaler",
-            "copy": true
-        }
-    },
-    "architecture": {
-        "type": "Spectrogram_Cnn_Gru",
-        "loss": "shrinkage-loss",
-        "optimizer": "adam-torch",
-        "epochs": 100,
-        "batch_size": 32,
-        "lr": 0.01,
-        "early_stopping": 20,
-        "threshold": 0,
-        "n_fft": 63,
-        "hop_length": 1,
-        "encoder_name": "resnet34",
-        "encoder_weights": "imagenet",
-        "mask_unlabeled": false,
-        "clip_awake": true,
-        "use_activation": true,
-        "use_auxiliary_awake": true,
-        "activation_delay": 15,
-        "dropout_prob": 0.6,
-        "lr_schedule": {
-            "t_initial": 25,
-            "warmup_t": 5,
-            "warmup_lr_init": 0.000001,
-            "lr_min": 0.00001,
-            "cycle_limit": 3,
-            "cycle_decay": 0.5
-        },
-        "gru_params": {
-            "activation": "relu",
-            "hidden_size": 8,
-            "n_layers": 5
-        }
->>>>>>> b877c81b
     }
 }