--- conflicted
+++ resolved
@@ -184,12 +184,11 @@
 
         logger.info("Start scoring test predictions...")
         compute_scores(submission, solution)
-<<<<<<< HEAD
 
         # compute confusion matrix for making predictions or not
         window_info['series_id'] = window_info['series_id'].map(decoding)
         compute_nan_confusion_matrix(submission, solution, window_info)
-=======
+
         # the plot function applies encoding to the submission
         # we do not want to change the ids on the original submission
         plot_submission = submission.copy()
@@ -200,7 +199,7 @@
                              number_of_series_to_plot=config.get_number_of_plots(),
                              folder_path='prediction_plots/' + config_hash,
                              show_plot=config.get_browser_plot(), save_figures=config.get_store_plots()),
->>>>>>> 395a2b32
+
     else:
         logger.info("Not scoring")
 
