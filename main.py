--- conflicted
+++ resolved
@@ -4,10 +4,6 @@
 import pandas as pd
 
 import wandb
-<<<<<<< HEAD
-=======
-from src import submit_to_kaggle
->>>>>>> aac6eeb7
 from src.configs.load_config import ConfigLoader
 from src.get_processed_data import get_processed_data
 from src.logger.logger import logger
@@ -205,7 +201,4 @@
     config = ConfigLoader("config.json")
 
     # Run main
-    main(config)
-
-    # Create submission
-    # submit_to_kaggle.submit(config, False)+    main(config)