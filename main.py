# This file does the training of the model

# Imports
import wandb

from src import submit_to_kaggle
from src.configs.load_config import ConfigLoader
from src.logger.logger import logger
from src.util.printing_utils import print_section_separator
from src.pre_train.train_test_split import train_test_split
from src.get_processed_data import get_processed_data


def main(config: ConfigLoader, series_path) -> None:
    """
    Main function for training the model

    :param config: loaded config
    """
    print_section_separator("Q1 - Detect Sleep States - Kaggle", spacing=0)
    logger.info("Start of main.py")

<<<<<<< HEAD
def main(config, wandb_on=True):
    # Initialize the path used for checking
    # If pp already exists

=======
>>>>>>> d7d0e32e
    # Initialize wandb
    if config.get_log_to_wandb():
        # Initialize wandb
        wandb.init(
            project='detect-sleep-states',

            config=config.get_config()
        )
        logger.info("Logging to wandb")
    else:
<<<<<<< HEAD
        print("Not logging to wandb.")
    # Do training here

    df = pd.read_parquet(config.get_pp_in() + "/test_series.parquet")

    # Initialize preprocessing steps
    print("---------- PREPROCESSING ----------")
    pp_steps, pp_s = config.get_pp_steps()
    processed = df
    # Get the preprocessing steps as a list of str to make the paths
    for i, step in enumerate(pp_steps):
        # Passes the current list because its needed to write to if the path doesnt exist
        processed = step.run(processed, pp_s[:i + 1])
        

    # Initialize feature engineering steps
    print("---------- FEATURE ENGINEERING ----------")
    fe_steps, fe_s = config.get_features()
    featured_data = processed
    for i, fe_step in enumerate(fe_steps):
        # Also pass the preprocessing steps to the feature engineering step
        # to save fe for each possible pp combination
        feature = fe_steps[fe_step].run(processed, fe_s[:i + 1], pp_s)
        # Add feature to featured_data
        featured_data = pd.concat([featured_data, feature], axis=1)

    # TODO Add pretrain processstep (splitting data into train and test, standardization, etc.) #103
    print("---------- PRE-TRAINING ----------")

    # Initialize models
    print("---------- TRAINING ----------")
=======
        logger.info("Not logging to wandb")

    # ------------------------------------------- #
    #    Preprocessing and feature Engineering    #
    # ------------------------------------------- #

    print_section_separator("Preprocessing and feature engineering", spacing=0)

    featured_data = get_processed_data(config, series_path, save_output=True)

    # ------------------------- #
    #         Pre-train         #
    # ------------------------- #

    print_section_separator("Pre-train", spacing=0)

    pretrain = config.get_pretraining()

    # Use numpy.reshape to turn the data into a 3D tensor with shape (window, n_timesteps, n_features)
    X_train, X_test, Y_train, Y_test = train_test_split(featured_data, test_size=pretrain["test_size"], standardize_method=pretrain["standardize"])

    cv = 0
    if "cv" in pretrain:
        cv = config.get_cv()

    # ------------------------- #
    #          Training         #
    # ------------------------- #

    print_section_separator("Training", spacing=0)

    # Initialize models
    print("-------- TRAINING MODELS ----------")
>>>>>>> d7d0e32e
    models = config.get_models()
    for model in models:
        models[model].train(X_train, X_test, Y_train, Y_test)

    store_location = config.get_model_store_loc()
    logger.info("Model store location: " + store_location)

    # TODO Add crossvalidation to models #107
    for i, model in enumerate(models):
        logger.info("Training model " + str(i) + ": " + model)
        models[model].train(featured_data)
        models[model].save(store_location + "/" + model + ".pt")

<<<<<<< HEAD
    # Initialize ensemble
    #    ensemble = config.get_ensemble(models)
=======
    # Get saved models directory from config
    store_location = config.get_model_store_loc()

    # ------------------------- #
    #          Ensemble         #
    # ------------------------- #
>>>>>>> d7d0e32e

    print_section_separator("Ensemble", spacing=0)
    # TODO Add crossvalidation to models #107
    print("-------- ENSEMBLING ----------")
    ensemble = config.get_ensemble(models)

    # TODO ADD preprocessing of data suitable for predictions #103
    test_data = None
    ensemble.pred(test_data)

    # Initialize loss
    # TODO assert that every model has a loss function #67

    # ------------------------------------------------------- #
    #          Hyperparameter optimization for ensemble       #
    # ------------------------------------------------------- #

    print_section_separator("Hyperparameter optimization for ensemble", spacing=0)
    # TODO Hyperparameter optimization for ensembles #101
    hpo = config.get_hpo()
    hpo.optimize()

    # ------------------------------------------------------- #
    #          Cross validation optimization for ensemble     #
    # ------------------------------------------------------- #
    print_section_separator("Cross validation for ensemble", spacing=0)
    # Initialize CV
    cv = config.get_cv()
    cv.run()

    # ------------------------------------------------------- #
    #                    Train for submission                 #
    # ------------------------------------------------------- #

    print_section_separator("Train for submission", spacing=0)

    # TODO Mark best model from CV/HPO and train it on all data
    if config.get_train_for_submission():
        logger.info("Training best model for submission")
        best_model = None
        best_model.train(featured_data)
        # Add submit in name for saving
        best_model.save(store_location + "/submit_" + best_model.name + ".pt")
    else:
        logger.info("Not training best model for submission")

    # ------------------------------------------------------- #
    #                    Scoring                              #
    # ------------------------------------------------------- #

    print_section_separator("Scoring", spacing=0)

    scoring = config.get_scoring()
    if scoring:
        logger.info("Start scoring...")
        # Do scoring
        pass
    else:
        logger.info("Not scoring")

    # TODO Add Weights and biases to model training and record loss and acc #106

    # TODO ADD scoring to WANDB #108

    # [optional] finish the wandb run, necessary in notebooks
    if config.get_log_to_wandb():
        wandb.finish()
        logger.info("Finished logging to wandb")


if __name__ == "__main__":
    # Load config file
    config = ConfigLoader("config.json")

    # Run main
    main(config, "data/raw/test_series.parquet")

    # Create submission
    submit_to_kaggle.submit(config, "data/raw/test_series.parquet", False)<|MERGE_RESOLUTION|>--- conflicted
+++ resolved
@@ -20,13 +20,6 @@
     print_section_separator("Q1 - Detect Sleep States - Kaggle", spacing=0)
     logger.info("Start of main.py")
 
-<<<<<<< HEAD
-def main(config, wandb_on=True):
-    # Initialize the path used for checking
-    # If pp already exists
-
-=======
->>>>>>> d7d0e32e
     # Initialize wandb
     if config.get_log_to_wandb():
         # Initialize wandb
@@ -37,39 +30,6 @@
         )
         logger.info("Logging to wandb")
     else:
-<<<<<<< HEAD
-        print("Not logging to wandb.")
-    # Do training here
-
-    df = pd.read_parquet(config.get_pp_in() + "/test_series.parquet")
-
-    # Initialize preprocessing steps
-    print("---------- PREPROCESSING ----------")
-    pp_steps, pp_s = config.get_pp_steps()
-    processed = df
-    # Get the preprocessing steps as a list of str to make the paths
-    for i, step in enumerate(pp_steps):
-        # Passes the current list because its needed to write to if the path doesnt exist
-        processed = step.run(processed, pp_s[:i + 1])
-        
-
-    # Initialize feature engineering steps
-    print("---------- FEATURE ENGINEERING ----------")
-    fe_steps, fe_s = config.get_features()
-    featured_data = processed
-    for i, fe_step in enumerate(fe_steps):
-        # Also pass the preprocessing steps to the feature engineering step
-        # to save fe for each possible pp combination
-        feature = fe_steps[fe_step].run(processed, fe_s[:i + 1], pp_s)
-        # Add feature to featured_data
-        featured_data = pd.concat([featured_data, feature], axis=1)
-
-    # TODO Add pretrain processstep (splitting data into train and test, standardization, etc.) #103
-    print("---------- PRE-TRAINING ----------")
-
-    # Initialize models
-    print("---------- TRAINING ----------")
-=======
         logger.info("Not logging to wandb")
 
     # ------------------------------------------- #
@@ -103,7 +63,6 @@
 
     # Initialize models
     print("-------- TRAINING MODELS ----------")
->>>>>>> d7d0e32e
     models = config.get_models()
     for model in models:
         models[model].train(X_train, X_test, Y_train, Y_test)
@@ -117,17 +76,12 @@
         models[model].train(featured_data)
         models[model].save(store_location + "/" + model + ".pt")
 
-<<<<<<< HEAD
-    # Initialize ensemble
-    #    ensemble = config.get_ensemble(models)
-=======
     # Get saved models directory from config
     store_location = config.get_model_store_loc()
 
     # ------------------------- #
     #          Ensemble         #
     # ------------------------- #
->>>>>>> d7d0e32e
 
     print_section_separator("Ensemble", spacing=0)
     # TODO Add crossvalidation to models #107
