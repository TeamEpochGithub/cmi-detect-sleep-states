--- conflicted
+++ resolved
@@ -142,7 +142,6 @@
                     gc.collect()
 
                     return
-<<<<<<< HEAD
             # ------------------------- #
             #          Training         #
             # ------------------------- #
@@ -159,26 +158,6 @@
         for i, model in enumerate(models):
             model_filename_opt = store_location + "/optimal_" + model + "-" + initial_hash + models[model].hash + ".pt"
             models[model].save(model_filename_opt)
-=======
-
-        # ------------------------- #
-        #          Training         #
-        # ------------------------- #
-        print_section_separator("Optimal Training", spacing=0)
-        # Enter the optimal training
-        # TODO Train optimal model from with optimal parameters from HPO
-        data_info.stage = "train"
-        data_info.substage = "optimal"
-
-        logger.info("Training optimal model " + str(i) + ": " + model)
-        models[model].train(X_train, X_test, y_train, y_test)
-
-    # Store optimal models
-    for i, model in enumerate(models):
-        model_filename_opt = store_location + "/optimal_" + \
-            model + "-" + initial_hash + models[model].hash + ".pt"
-        models[model].save(model_filename_opt)
->>>>>>> 8ab400a3
 
     # ------------------------- #
     #          Ensemble         #
