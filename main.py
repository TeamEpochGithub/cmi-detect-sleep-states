# This file does the training of the models
import torch

import wandb
from src import data_info
from src.configs.load_config import ConfigLoader
from src.logger.logger import logger
from src.util.hash_config import hash_config
from src.util.printing_utils import print_section_separator
<<<<<<< HEAD
from main_utils import train_from_config, full_train_from_config, scoring
=======
from src.util.submissionformat import to_submission_format
from sweep import play_mp3
>>>>>>> 4feb3edc


def main() -> None:
    """
    Main function for training the model
    :param config: loaded config
    """
    print_section_separator("Q1 - Detect Sleep States - Kaggle", spacing=0)
    logger.info("Start of main.py")

    # Load config file and hash
    global config_loader
    config_hash = hash_config(config_loader.get_config(), length=16)
    logger.info("Config hash encoding: " + config_hash)

    # Initialize wandb
    if config_loader.get_log_to_wandb():
        # Add models

        # Get the hpo config
        if config_loader.get_hpo():
            config_loader.config["hpo_model"] = config_loader.get_hpo_config(
            ).config

        # Initialize wandb
        wandb.init(
            project='detect-sleep-states',
            name=config_hash,
            config=config_loader.get_config()
        )
        if config_loader.get_hpo():

            # Merge the config from the hpo config
            config_loader.config |= wandb.config

            # Update the hpo config with the merged config
            config_loader.get_hpo_config().config = config_loader.config.get("hpo_model")

            # Update hash as the config is different now
            config_hash = hash_config(config_loader.get_config(), length=16)

            # Update the wandb summary with the updated config
            wandb.run.summary.update(config_loader.get_config())
            wandb.run.name = config_hash
        else:
            # Get the ensemble configs and add them to the config on wandb
            ensemble = config_loader.get_ensemble()
            models = ensemble.get_models()
            for i, model_config in enumerate(models):
                wandb.config[f"model_{i}"] = model_config.get_config()

        logger.info(f"Logging to wandb with run id: {config_hash}")
    else:
        logger.info("Not logging to wandb")

<<<<<<< HEAD
        if config_loader.get_hpo():
            logger.critical("HPO requires wandb")
            raise Exception("HPO requires wandb")
=======
    config_loader.reset_globals()
>>>>>>> 4feb3edc

    # Predict with CPU
    pred_cpu = config_loader.get_pred_with_cpu()
    if pred_cpu:
        logger.info("Predicting with CPU for inference")
    else:
        logger.info("Predicting with GPU for inference")

    # ------------------------------------------- #
    #                 Ensemble                    #
    # ------------------------------------------- #

    # Initialize models
    store_location = config_loader.get_model_store_loc()
    logger.info("Model store location: " + store_location)

    # If hpo is enabled, run hpo instead
    # This can be done via terminal and a sweep or a local cross validation run
    if config_loader.get_hpo():
        logger.info("Running HPO")
        train_from_config(config_loader.get_hpo_config(),
                          config_loader, store_location, hpo=True)
        return

    # Initialize models
    logger.info("Initializing models...")
    ensemble = config_loader.get_ensemble()
    models = ensemble.get_models()
    if not ensemble.get_pred_only():
        for _, model_config in enumerate(models):
            train_from_config(model_config, config_loader,
                              store_location, hpo=False)
    else:
        logger.info("Not training models")

    # ------------------------------------------------------- #
    #                    Scoring                              #
    # ------------------------------------------------------- #

    print_section_separator("Scoring", spacing=0)
    data_info.stage = "scoring"
    data_info.substage = ""

    if config_loader.get_scoring():
        scoring(config=config_loader)
    else:
        logger.info("Not scoring")

    # ------------------------------------------------------- #
    #                    Train for submission                 #
    # ------------------------------------------------------- #

    print_section_separator("Train for submission", spacing=0)
    data_info.stage = "train for submission"

    if config_loader.get_train_for_submission():
        data_info.substage = "Full"
        for model_config in ensemble.get_models():
            config_loader.reset_globals()
            full_train_from_config(config_loader, model_config, store_location)
        logger.info("Retraining models for submission")
    else:
        logger.info("Not training best model for submission")

    # [optional] finish the wandb run, necessary in notebooks
    if config_loader.get_log_to_wandb():
        wandb.finish()
        logger.info("Finished logging to wandb")


if __name__ == "__main__":
<<<<<<< HEAD
=======

    import coloredlogs
>>>>>>> 4feb3edc

    # Set up logging
    import coloredlogs
    coloredlogs.install()

<<<<<<< HEAD
    # Set torch seed
=======
    # Set seed for reproducibility
    import torch
>>>>>>> 4feb3edc
    torch.manual_seed(42)

    # Load config file
    config_loader: ConfigLoader = ConfigLoader("config.json")

    #
    if config_loader.get_hpo():
        mp3_file_path = "gotta_sweep.mp3"  # Replace with the path to your MP3 file
        play_mp3(mp3_file_path)

    main()<|MERGE_RESOLUTION|>--- conflicted
+++ resolved
@@ -7,12 +7,8 @@
 from src.logger.logger import logger
 from src.util.hash_config import hash_config
 from src.util.printing_utils import print_section_separator
-<<<<<<< HEAD
 from main_utils import train_from_config, full_train_from_config, scoring
-=======
-from src.util.submissionformat import to_submission_format
 from sweep import play_mp3
->>>>>>> 4feb3edc
 
 
 def main() -> None:
@@ -68,13 +64,9 @@
     else:
         logger.info("Not logging to wandb")
 
-<<<<<<< HEAD
         if config_loader.get_hpo():
             logger.critical("HPO requires wandb")
             raise Exception("HPO requires wandb")
-=======
-    config_loader.reset_globals()
->>>>>>> 4feb3edc
 
     # Predict with CPU
     pred_cpu = config_loader.get_pred_with_cpu()
@@ -146,28 +138,19 @@
 
 
 if __name__ == "__main__":
-<<<<<<< HEAD
-=======
-
-    import coloredlogs
->>>>>>> 4feb3edc
 
     # Set up logging
     import coloredlogs
     coloredlogs.install()
 
-<<<<<<< HEAD
-    # Set torch seed
-=======
     # Set seed for reproducibility
     import torch
->>>>>>> 4feb3edc
     torch.manual_seed(42)
 
     # Load config file
     config_loader: ConfigLoader = ConfigLoader("config.json")
 
-    #
+    # Gotta sweep
     if config_loader.get_hpo():
         mp3_file_path = "gotta_sweep.mp3"  # Replace with the path to your MP3 file
         play_mp3(mp3_file_path)
