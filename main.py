import random

import pandas as pd

import submit_to_kaggle
import wandb
from src.configs.load_config import ConfigLoader
from src.logger.logger import logger
from src.util.printing_utils import print_section_separator


def main(config: ConfigLoader):
    logger.info("Start of new main run")

    print_section_separator("Test", spacing=1)

<<<<<<< HEAD
=======
def main(config: ConfigLoader):

>>>>>>> 85c9b698
    # Initialize wandb
    if config.get_log_to_wandb():
        # Initialize wandb
        wandb.init(
            project='detect-sleep-states',

            config=config.get_config()
        )
    else:
        print("Not logging to wandb.")

    # Do training here
    df = pd.read_parquet(config.get_pp_in() + "/test_series.parquet")

    # Initialize preprocessing steps
    pp_steps, pp_s = config.get_pp_steps()
    processed = df
    # Get the preprocessing steps as a list of str to make the paths
    for i, step in enumerate(pp_steps):
        # Passes the current list because its needed to write to if the path doesnt exist
        processed = step.run(processed, pp_s[:i + 1])

    # Initialize feature engineering steps
    fe_steps, fe_s = config.get_features()
    featured_data = processed
    for i, fe_step in enumerate(fe_steps):
        # Also pass the preprocessing steps to the feature engineering step
        # to save fe for each possible pp combination
        featured_data = fe_steps[fe_step].run(processed, fe_s[:i + 1], pp_s)

    # TODO Add pretrain processstep (splitting data into train and test, standardization, etc.) #103

    # Initialize models
    models = config.get_models()

    # Get saved models directory from config
    store_location = config.get_model_store_loc()

    # TODO Add crossvalidation to models #107
    ensemble = config.get_ensemble(models)

    # TODO ADD preprocessing of data suitable for predictions #103

    ensemble.pred(featured_data)

    # Initialize loss
    # TODO assert that every model has a loss function #67

    # TODO Hyperparameter optimization for ensembles #101
    hpo = config.get_hpo()
    hpo.optimize()

    # Initialize CV
    cv = config.get_cv()
    cv.run()

    # Train model fully on all data
    # TODO Mark best model from CV/HPO and train it on all data
    if config.get_train_for_submission():
        best_model = None
        best_model.train(featured_data)
        # Add submit in name for saving
        best_model.save(store_location + "/submit_" + best_model.name + ".pt")

    # Get scoring
    scoring = config.get_scoring()
    if scoring:
        # Do scoring
        pass

    # TODO Add Weights and biases to model training and record loss and acc #106

    # TODO ADD scoring to WANDB #108

    # [optional] finish the wandb run, necessary in notebooks
    if config.get_log_to_wandb():
        wandb.finish()


if __name__ == "__main__":
    # Load config file
    config = ConfigLoader("config.json")

<<<<<<< HEAD
    # Run main
=======
    # Train model
>>>>>>> 85c9b698
    main(config)

    # Create submission (predict on test data)
    submit_to_kaggle.submit(config.get_pp_in() + "/test_series.parquet", False)<|MERGE_RESOLUTION|>--- conflicted
+++ resolved
@@ -1,5 +1,12 @@
+<< << << < HEAD
 import random
 
+import pandas as pd
+
+== == == =
+# This file does the training of the model
+
+# Imports
 import pandas as pd
 
 import submit_to_kaggle
@@ -14,11 +21,6 @@
 
     print_section_separator("Test", spacing=1)
 
-<<<<<<< HEAD
-=======
-def main(config: ConfigLoader):
-
->>>>>>> 85c9b698
     # Initialize wandb
     if config.get_log_to_wandb():
         # Initialize wandb
@@ -102,12 +104,12 @@
     # Load config file
     config = ConfigLoader("config.json")
 
-<<<<<<< HEAD
-    # Run main
-=======
-    # Train model
->>>>>>> 85c9b698
-    main(config)
+<< << << < HEAD
+# Run main
+== == == =
+# Train model
+>> >> >> > main
+main(config)
 
-    # Create submission (predict on test data)
-    submit_to_kaggle.submit(config.get_pp_in() + "/test_series.parquet", False)+# Create submission (predict on test data)
+submit_to_kaggle.submit(config.get_pp_in() + "/test_series.parquet", False)