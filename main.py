# This file does the training of the model
import gc
import json
import os

import numpy as np
import pandas as pd

import wandb
from src import data_info
from src.configs.load_config import ConfigLoader
from src.get_processed_data import get_processed_data
from src.logger.logger import logger
from src.score.compute_score import log_scores_to_wandb, compute_score_full, compute_score_clean
from src.score.nan_confusion import compute_nan_confusion_matrix
from src.score.visualize_preds import plot_preds_on_series
from src.util.get_pretrain_cache import get_pretrain_split_cache, get_pretrain_full_cache
from src.util.hash_config import hash_config
from src.util.printing_utils import print_section_separator
from src.util.submissionformat import to_submission_format


def main() -> None:
    """
    Main function for training the model
    """
    print_section_separator("Q1 - Detect Sleep States - Kaggle", spacing=0)
    logger.info("Start of main.py")

    global config_loader
    config_loader.reset_globals()
    config_hash = hash_config(config_loader.get_config(), length=16)
    logger.info("Config hash encoding: " + config_hash)

    # Initialize wandb
    if config_loader.get_log_to_wandb():
        # Initialize wandb
        wandb.init(
            project='detect-sleep-states',
            name=config_hash,
            config=config_loader.get_config()
        )
        if config_loader.get_hpo():
            config_loader.config |= wandb.config

        wandb.run.summary.update(config_loader.get_config())
        logger.info(f"Logging to wandb with run id: {config_hash}")
    else:
        logger.info("Not logging to wandb")

    # Predict with CPU
    pred_cpu = config_loader.get_pred_with_cpu()
    if pred_cpu:
        logger.info("Predicting with CPU for inference")
    else:
        logger.info("Predicting with GPU for inference")
    # ------------------------------------------- #
    #    Preprocessing and feature Engineering    #
    # ------------------------------------------- #

    print_section_separator("Preprocessing and feature engineering", spacing=0)
    data_info.stage = "preprocessing & feature engineering"
    featured_data = get_processed_data(
        config_loader, training=True, save_output=True)

    # ------------------------ #
    #         Pretrain         #
    # ------------------------ #

    print_section_separator("Pretrain", spacing=0)
    data_info.stage = "pretraining"

<<<<<<< HEAD
    # Get pretrained data, either from cache or by preprocessing & feature engineering
    X_train, X_test, y_train, y_test, train_idx, test_idx, groups \
        = get_pretrain_split_cache(config_loader, featured_data, save_output=True)
=======
    logger.info("Get pretraining parameters from config and initialize pretrain")
    pretrain: Pretrain = config_loader.get_pretraining()

    logger.info("Pretraining with scaler " + str(pretrain.scaler.kind) +
                " and test size of " + str(pretrain.test_size))

    # Split data into train/test and validation
    # Use numpy.reshape to turn the data into a 3D tensor with shape (window, n_timesteps, n_features)
    logger.info("Splitting data into train and test...")
    data_info.substage = "pretrain_split"

    X_train, X_test, y_train, y_test, train_idx, test_idx, groups = pretrain.pretrain_split(
        featured_data)
>>>>>>> e901528e

    logger.info("X Train data shape (size, window_size, features): " + str(
        X_train.shape) + " and y Train data shape (size, window_size, features): " + str(y_train.shape))
    logger.info("X Test data shape (size, window_size, features): " + str(
        X_test.shape) + " and y Test data shape (size, window_size, features): " + str(y_test.shape))

    # ------------------------- #
    # Cross Validation Training #
    # ------------------------- #

    print_section_separator("CV", spacing=0)

    # Initialize models
    store_location = config_loader.get_model_store_loc()
    logger.info("Model store location: " + store_location)

    # Initialize models
    logger.info("Initializing models...")
    models = config_loader.get_models()

    # Hash of concatenated string of preprocessing, feature engineering and pretraining
    initial_hash = hash_config(config_loader.get_pp_fe_pretrain(), length=5)

    for i, model in enumerate(models):
        data_info.substage = f"training model {i}: {model}"
        # Get filename of model
        model_filename_opt = store_location + "/optimal_" + \
            model + "-" + initial_hash + models[model].hash + ".pt"
        # If this file exists, load instead of start training
        if os.path.isfile(model_filename_opt):
<<<<<<< HEAD
            logger.info("Found existing trained optimal model " + str(
                i) + ": " + model + " with location " + model_filename_opt)
=======
            logger.info("Found existing trained optimal model " + str(i) +
                        ": " + model + " with location " + model_filename_opt)
>>>>>>> e901528e
            models[model].load(model_filename_opt, only_hyperparameters=False)
        else:
            cv = config_loader.cv

            # Apply CV if in the config
            if cv is not None:
                logger.info("Applying cross-validation on model " +
                            str(i) + ": " + model)
                data_info.stage = "cv"

                train_df = featured_data.iloc[train_idx]

                scores = cv.cross_validate(
                    models[model], X_train, y_train, train_df=train_df, groups=groups)
                # Log scores to wandb
                mean_scores = np.mean(scores, axis=0)
                log_scores_to_wandb(mean_scores, data_info.scorings)
                logger.info(
                    f"Done CV for model {i}: {model} with CV scores of \n {scores} and mean score of {np.mean(scores, axis=0)}")

                if config_loader.get_hpo():
                    # For sweeps do garbage collection after each run
                    # This is necessary because the sweeps run in the same process
                    # and the memory is not freed after each run
                    gc.collect()

                    return
            # ------------------------- #
            #          Training         #
            # ------------------------- #
            print_section_separator("Optimal Training", spacing=0)
            # Enter the optimal training
            # TODO Train optimal model from with optimal parameters from HPO
            data_info.stage = "train"
            data_info.substage = "optimal"

            logger.info("Training optimal model " + str(i) + ": " + model)
            models[model].train(X_train, X_test, y_train, y_test)

        # Store optimal models
        for i, model in enumerate(models):
            model_filename_opt = store_location + "/optimal_" + model + "-" + initial_hash + models[model].hash + ".pt"
            models[model].save(model_filename_opt)

    # ------------------------- #
    #          Ensemble         #
    # ------------------------- #

    print_section_separator("Ensemble", spacing=0)
    data_info.stage = "ensemble"
    data_info.substage = "TODO"

    # TODO Add crossvalidation to models #107
    ensemble = config_loader.get_ensemble(models)

    # ------------------------------------------------------- #
    #                    Scoring                              #
    # ------------------------------------------------------- #

    print_section_separator("Scoring", spacing=0)
    data_info.stage = "scoring"
    data_info.substage = ""

    scoring = config_loader.get_scoring()
    if scoring:
        logger.info("Making predictions with ensemble on test data")
        predictions = ensemble.pred(X_test, pred_with_cpu=pred_cpu)

        logger.info("Formatting predictions...")

        # TODO simplify this
        # for each window get the series id and step offset
        # window_info = (featured_data.iloc[test_idx][['series_id', 'window', 'step']]
        #                .groupby(['series_id', 'window'])
        #                .apply(lambda x: x.iloc[0]))
        # # FIXME This causes a crash later on in the compute_nan_confusion_matrix as it tries
        # #  to access the first step as a negative index which is now a very large integer instead
<<<<<<< HEAD
        important_cols = ['series_id', 'window', 'step'] + [col for col in featured_data.columns if
                                                            'similarity_nan' in col]
=======
        important_cols = ['series_id', 'window', 'step'] + \
            [col for col in featured_data.columns if 'similarity_nan' in col]
>>>>>>> e901528e
        grouped = (featured_data.iloc[test_idx][important_cols]
                   .groupby(['series_id', 'window']))
        window_offset = grouped.apply(lambda x: x.iloc[0])
        # TODO Check if the large step is still a problem now that we use the window_offset
        # TODO Do the window_offset thing in from_numpy_to_submission_format too

        # filter out predictions using a threshold on (f_)similarity_nan
        filter_cfg = config_loader.get_similarity_filter()
        if filter_cfg:
            logger.info(
                f"Filtering predictions using similarity_nan with threshold: {filter_cfg['threshold']:.3f}")
            col_name = [
                col for col in featured_data.columns if 'similarity_nan' in col]
            if len(col_name) == 0:
                raise ValueError(
                    "No (f_)similarity_nan column found in the data for filtering")
            mean_sim = grouped.apply(lambda x: (x[col_name] == 0).mean())
            nan_mask = mean_sim > filter_cfg['threshold']
            nan_mask = np.where(nan_mask, np.nan, 1)
            predictions = predictions * nan_mask

        submission = to_submission_format(predictions, window_offset)

        # get only the test series data from the solution
        test_series_ids = window_offset['series_id'].unique()

        # if visualize is true plot all test series
        with open('./series_id_encoding.json', 'r') as f:
            encoding = json.load(f)
        decoding = {v: k for k, v in encoding.items()}
        test_series_ids = [decoding[sid] for sid in test_series_ids]

        # load solution for test set and compute score
        solution = (pd.read_csv(config_loader.get_train_events_path())
                    .groupby('series_id')
                    .filter(lambda x: x['series_id'].iloc[0] in test_series_ids)
                    .reset_index(drop=True))
        logger.info("Start scoring test predictions...")

        scores = [compute_score_full(
            submission, solution), compute_score_clean(submission, solution)]
        log_scores_to_wandb(scores, data_info.scorings)

        # compute confusion matrix for making predictions or not
        window_offset['series_id'] = window_offset['series_id'].map(decoding)
        compute_nan_confusion_matrix(submission, solution, window_offset)

        # the plot function applies encoding to the submission
        # we do not want to change the ids on the original submission
        plot_submission = submission.copy()

        # pass only the test data
        logger.info('Creating plots...')
        plot_preds_on_series(plot_submission,
                             featured_data[
                                 featured_data['series_id'].isin(list(encoding[i] for i in test_series_ids))],
                             number_of_series_to_plot=config_loader.get_number_of_plots(),
                             folder_path=f'prediction_plots/{config_hash}-Score--{scores[1]:.4f}',
                             show_plot=config_loader.get_browser_plot(), save_figures=config_loader.get_store_plots()),

    else:
        logger.info("Not scoring")

    # ------------------------------------------------------- #
    #                    Train for submission                 #
    # ------------------------------------------------------- #

    print_section_separator("Train for submission", spacing=0)
    data_info.stage = "train for submission"

    if config_loader.get_train_for_submission():
        logger.info("Retraining models for submission")

<<<<<<< HEAD
        # Cache the full pretrain data
        X_train, y_train, groups = get_pretrain_full_cache(config_loader, featured_data, save_output=True)
=======
        # Retrain all models with optimal parameters
        X_train, y_train, groups = pretrain.pretrain_final(featured_data)

        # Save scaler
        scaler_filename: str = config_loader.get_model_store_loc() + "/scaler-" + \
            initial_hash + ".pkl"
        pretrain.scaler.save(scaler_filename)
>>>>>>> e901528e

        for i, model in enumerate(models):
            data_info.substage = "Full"

            model_filename_opt = store_location + "/optimal_" + \
                model + "-" + initial_hash + models[model].hash + ".pt"
            model_filename_submit = store_location + "/submit_" + model + "-" + initial_hash + models[
                model].hash + ".pt"
            if os.path.isfile(model_filename_submit):
                logger.info("Found existing fully trained submit model " + str(
                    i) + ": " + model + " with location " + model_filename_submit)
            else:
                models[model].load(model_filename_opt,
                                   only_hyperparameters=True)
                logger.info("Retraining model " + str(i) + ": " + model)
                models[model].train_full(X_train, y_train)
                models[model].save(model_filename_submit)

    else:
        logger.info("Not training best model for submission")

    # [optional] finish the wandb run, necessary in notebooks
    if config_loader.get_log_to_wandb():
        wandb.finish()
        logger.info("Finished logging to wandb")


if __name__ == "__main__":
    import coloredlogs

    coloredlogs.install()

    # Load config file
    config_loader: ConfigLoader = ConfigLoader("config.json")
    main()<|MERGE_RESOLUTION|>--- conflicted
+++ resolved
@@ -70,25 +70,9 @@
     print_section_separator("Pretrain", spacing=0)
     data_info.stage = "pretraining"
 
-<<<<<<< HEAD
     # Get pretrained data, either from cache or by preprocessing & feature engineering
     X_train, X_test, y_train, y_test, train_idx, test_idx, groups \
         = get_pretrain_split_cache(config_loader, featured_data, save_output=True)
-=======
-    logger.info("Get pretraining parameters from config and initialize pretrain")
-    pretrain: Pretrain = config_loader.get_pretraining()
-
-    logger.info("Pretraining with scaler " + str(pretrain.scaler.kind) +
-                " and test size of " + str(pretrain.test_size))
-
-    # Split data into train/test and validation
-    # Use numpy.reshape to turn the data into a 3D tensor with shape (window, n_timesteps, n_features)
-    logger.info("Splitting data into train and test...")
-    data_info.substage = "pretrain_split"
-
-    X_train, X_test, y_train, y_test, train_idx, test_idx, groups = pretrain.pretrain_split(
-        featured_data)
->>>>>>> e901528e
 
     logger.info("X Train data shape (size, window_size, features): " + str(
         X_train.shape) + " and y Train data shape (size, window_size, features): " + str(y_train.shape))
@@ -99,8 +83,6 @@
     # Cross Validation Training #
     # ------------------------- #
 
-    print_section_separator("CV", spacing=0)
-
     # Initialize models
     store_location = config_loader.get_model_store_loc()
     logger.info("Model store location: " + store_location)
@@ -116,22 +98,17 @@
         data_info.substage = f"training model {i}: {model}"
         # Get filename of model
         model_filename_opt = store_location + "/optimal_" + \
-            model + "-" + initial_hash + models[model].hash + ".pt"
+                             model + "-" + initial_hash + models[model].hash + ".pt"
         # If this file exists, load instead of start training
         if os.path.isfile(model_filename_opt):
-<<<<<<< HEAD
             logger.info("Found existing trained optimal model " + str(
                 i) + ": " + model + " with location " + model_filename_opt)
-=======
-            logger.info("Found existing trained optimal model " + str(i) +
-                        ": " + model + " with location " + model_filename_opt)
->>>>>>> e901528e
             models[model].load(model_filename_opt, only_hyperparameters=False)
         else:
             cv = config_loader.cv
-
             # Apply CV if in the config
             if cv is not None:
+                print_section_separator("CV", spacing=0)
                 logger.info("Applying cross-validation on model " +
                             str(i) + ": " + model)
                 data_info.stage = "cv"
@@ -158,7 +135,6 @@
             # ------------------------- #
             print_section_separator("Optimal Training", spacing=0)
             # Enter the optimal training
-            # TODO Train optimal model from with optimal parameters from HPO
             data_info.stage = "train"
             data_info.substage = "optimal"
 
@@ -170,9 +146,9 @@
             model_filename_opt = store_location + "/optimal_" + model + "-" + initial_hash + models[model].hash + ".pt"
             models[model].save(model_filename_opt)
 
-    # ------------------------- #
-    #          Ensemble         #
-    # ------------------------- #
+        # ------------------------- #
+        #          Ensemble         #
+        # ------------------------- #
 
     print_section_separator("Ensemble", spacing=0)
     data_info.stage = "ensemble"
@@ -203,13 +179,9 @@
         #                .apply(lambda x: x.iloc[0]))
         # # FIXME This causes a crash later on in the compute_nan_confusion_matrix as it tries
         # #  to access the first step as a negative index which is now a very large integer instead
-<<<<<<< HEAD
         important_cols = ['series_id', 'window', 'step'] + [col for col in featured_data.columns if
                                                             'similarity_nan' in col]
-=======
-        important_cols = ['series_id', 'window', 'step'] + \
-            [col for col in featured_data.columns if 'similarity_nan' in col]
->>>>>>> e901528e
+
         grouped = (featured_data.iloc[test_idx][important_cols]
                    .groupby(['series_id', 'window']))
         window_offset = grouped.apply(lambda x: x.iloc[0])
@@ -283,35 +255,25 @@
     if config_loader.get_train_for_submission():
         logger.info("Retraining models for submission")
 
-<<<<<<< HEAD
-        # Cache the full pretrain data
-        X_train, y_train, groups = get_pretrain_full_cache(config_loader, featured_data, save_output=True)
-=======
-        # Retrain all models with optimal parameters
-        X_train, y_train, groups = pretrain.pretrain_final(featured_data)
-
-        # Save scaler
-        scaler_filename: str = config_loader.get_model_store_loc() + "/scaler-" + \
-            initial_hash + ".pkl"
-        pretrain.scaler.save(scaler_filename)
->>>>>>> e901528e
-
-        for i, model in enumerate(models):
-            data_info.substage = "Full"
-
-            model_filename_opt = store_location + "/optimal_" + \
-                model + "-" + initial_hash + models[model].hash + ".pt"
-            model_filename_submit = store_location + "/submit_" + model + "-" + initial_hash + models[
-                model].hash + ".pt"
-            if os.path.isfile(model_filename_submit):
-                logger.info("Found existing fully trained submit model " + str(
-                    i) + ": " + model + " with location " + model_filename_submit)
-            else:
-                models[model].load(model_filename_opt,
-                                   only_hyperparameters=True)
-                logger.info("Retraining model " + str(i) + ": " + model)
-                models[model].train_full(X_train, y_train)
-                models[model].save(model_filename_submit)
+    # Cache the full pretrain data
+    X_train, y_train, groups = get_pretrain_full_cache(config_loader, featured_data, save_output=True)
+
+    for i, model in enumerate(models):
+        data_info.substage = "Full"
+
+        model_filename_opt = store_location + "/optimal_" + \
+                             model + "-" + initial_hash + models[model].hash + ".pt"
+        model_filename_submit = store_location + "/submit_" + model + "-" + initial_hash + models[
+            model].hash + ".pt"
+        if os.path.isfile(model_filename_submit):
+            logger.info("Found existing fully trained submit model " + str(
+                i) + ": " + model + " with location " + model_filename_submit)
+        else:
+            models[model].load(model_filename_opt,
+                               only_hyperparameters=True)
+            logger.info("Retraining model " + str(i) + ": " + model)
+            models[model].train_full(X_train, y_train)
+            models[model].save(model_filename_submit)
 
     else:
         logger.info("Not training best model for submission")
