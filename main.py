--- conflicted
+++ resolved
@@ -12,13 +12,6 @@
 
 
 def main(config: ConfigLoader):
-<<<<<<< HEAD
-    # Initialize the path used for checking
-    # If pp already exists
-    print(config)
-=======
-
->>>>>>> 85c9b698
     # Initialize wandb
     if config.get_log_to_wandb():
         # Initialize wandb
@@ -29,15 +22,9 @@
         )
     else:
         print("Not logging to wandb.")
-<<<<<<< HEAD
-    
-    # Do training here
-    df = pd.read_parquet(config.get_pp_in() + "/train_series.parquet")
-=======
 
     # Do training here
     df = pd.read_parquet(config.get_pp_in() + "/test_series.parquet")
->>>>>>> 85c9b698
 
     # Initialize preprocessing steps
     pp_steps, pp_s = config.get_pp_steps()
@@ -54,9 +41,6 @@
         # Also pass the preprocessing steps to the feature engineering step
         # to save fe for each possible pp combination
         featured_data = fe_steps[fe_step].run(processed, fe_s[:i + 1], pp_s)
-<<<<<<< HEAD
-        # Add feature to featured_data
-        # featured_data = pd.concat([featured_data, feature], axis=1)
 
     # Pretrain processstep (splitting data into train and test, standardization, etc.)
     print("-------- PRETRAINING ----------")
@@ -82,11 +66,6 @@
         for window in group["window"].unique():
             print(f"\tWindow: {window}")
     pass
-=======
-
-    # TODO Add pretrain processstep (splitting data into train and test, standardization, etc.) #103
-
->>>>>>> 85c9b698
     # Initialize models
     models = config.get_models()
 
