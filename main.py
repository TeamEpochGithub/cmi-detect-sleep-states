--- conflicted
+++ resolved
@@ -227,15 +227,9 @@
                     .filter(lambda x: x['series_id'].iloc[0] in test_series_ids)
                     .reset_index(drop=True))
         logger.info("Start scoring test predictions...")
-<<<<<<< HEAD
-        result = compute_scores(submission, solution)
-        if not result:
-            result = 0.0
-=======
 
         scores = (compute_score_full(submission, solution), compute_score_clean(submission, solution))
         log_scores_to_wandb(*scores)
->>>>>>> 0df5e592
 
         # compute confusion matrix for making predictions or not
         window_offset['series_id'] = window_offset['series_id'].map(decoding)
