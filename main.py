--- conflicted
+++ resolved
@@ -182,10 +182,8 @@
                     .reset_index(drop=True))
 
         logger.info("Start scoring test predictions...")
-<<<<<<< HEAD
+
         log_scores_to_wandb(**compute_scores(submission, solution))
-=======
-        compute_scores(submission, solution)
         # the plot function applies encoding to the submission
         # we do not want to change the ids on the original submission
         plot_submission = submission.copy()
@@ -196,7 +194,6 @@
                              number_of_series_to_plot=config.get_number_of_plots(),
                              folder_path='prediction_plots/' + config_hash,
                              show_plot=config.get_browser_plot(), save_figures=config.get_store_plots()),
->>>>>>> 395a2b32
     else:
         logger.info("Not scoring")
 
