--- conflicted
+++ resolved
@@ -204,11 +204,4 @@
     config = ConfigLoader("config.json")
 
     # Run main
-<<<<<<< HEAD
-    main(config)
-
-    # Create submission
-    submit_to_kaggle.submit(config, True)
-=======
-    main(config)
->>>>>>> 2cae8b9d
+    main(config)