--- conflicted
+++ resolved
@@ -57,14 +57,9 @@
     # Use numpy.reshape to turn the data into a 3D tensor with shape (window, n_timesteps, n_features)
 
     logger.info("Splitting data into train and test...")
-<<<<<<< HEAD
     X_train, X_test, y_train, y_test, train_idx, test_idx = train_test_split(featured_data,
                                                                              test_size=pretrain["test_size"],
                                                                              standardize_method=pretrain["standardize"])
-=======
-    X_train, X_test, y_train, y_test = train_test_split(featured_data, test_size=pretrain["test_size"],
-                                                        standardize_method=pretrain["standardize"])
->>>>>>> 04f4a135
 
     # Give data shape in terms of (features (in_channels), window_size))
     data_shape = (X_train.shape[2], X_train.shape[1])
@@ -178,7 +173,7 @@
         decoding = {v: k for k, v in encoding.items()}
         test_series_ids = [decoding[sid] for sid in test_series_ids]
 
-        solution = (pd.read_csv('data/raw/first_10_events.csv')
+        solution = (pd.read_csv(config['train_events_path'])
                     .groupby('series_id')
                     .filter(lambda x: x['series_id'].iloc[0] in test_series_ids))
 
@@ -206,14 +201,7 @@
     config = ConfigLoader("config.json")
 
     # Run main
-<<<<<<< HEAD
-    main(config, "data/raw/first_10_series.parquet")
+    main(config)
 
     # Create submission
-    submit_to_kaggle.submit(config, "data/raw/first_10_series.parquet", False)
-=======
-    main(config)
-
-    # Create submission
-    submit_to_kaggle.submit(config, False)
->>>>>>> 04f4a135
+    submit_to_kaggle.submit(config, "data/raw/first_10_series.parquet", False)