--- conflicted
+++ resolved
@@ -110,89 +110,8 @@
     data_info.stage = "scoring"
     data_info.substage = ""
 
-<<<<<<< HEAD
-    scoring = config_loader.get_scoring()
-    if scoring:
-        np.save('y_test.npy', y_test)
-        logger.info("Making predictions with ensemble on test data")
-        predictions = ensemble.pred(X_test, pred_with_cpu=pred_cpu)
-        
-        logger.info("Formatting predictions...")
-
-        # TODO simplify this
-        # for each window get the series id and step offset
-        # window_info = (featured_data.iloc[test_idx][['series_id', 'window', 'step']]
-        #                .groupby(['series_id', 'window'])
-        #                .apply(lambda x: x.iloc[0]))
-        # # FIXME This causes a crash later on in the compute_nan_confusion_matrix as it tries
-        # #  to access the first step as a negative index which is now a very large integer instead
-        important_cols = ['series_id', 'window', 'step'] + [col for col in featured_data.columns if
-                                                            'similarity_nan' in col]
-
-        grouped = (featured_data.iloc[test_idx][important_cols]
-                   .groupby(['series_id', 'window']))
-        window_offset = grouped.apply(lambda x: x.iloc[0])
-        # TODO Check if the large step is still a problem now that we use the window_offset
-        # TODO Do the window_offset thing in from_numpy_to_submission_format too
-
-        # filter out predictions using a threshold on (f_)similarity_nan
-        filter_cfg = config_loader.get_similarity_filter()
-        if filter_cfg:
-            logger.info(
-                f"Filtering predictions using similarity_nan with threshold: {filter_cfg['threshold']:.3f}")
-            col_name = [
-                col for col in featured_data.columns if 'similarity_nan' in col]
-            if len(col_name) == 0:
-                raise ValueError(
-                    "No (f_)similarity_nan column found in the data for filtering")
-            mean_sim = grouped.apply(lambda x: (x[col_name] == 0).mean())
-            nan_mask = mean_sim > filter_cfg['threshold']
-            nan_mask = np.where(nan_mask, np.nan, 1)
-            predictions = predictions * nan_mask
-
-        submission = to_submission_format(predictions, window_offset)
-
-        # get only the test series data from the solution
-        test_series_ids = window_offset['series_id'].unique()
-
-        # if visualize is true plot all test series
-        with open('./series_id_encoding.json', 'r') as f:
-            encoding = json.load(f)
-        decoding = {v: k for k, v in encoding.items()}
-        test_series_ids = [decoding[sid] for sid in test_series_ids]
-
-        # load solution for test set and compute score
-        solution = (pd.read_csv(config_loader.get_train_events_path())
-                    .groupby('series_id')
-                    .filter(lambda x: x['series_id'].iloc[0] in test_series_ids)
-                    .reset_index(drop=True))
-        logger.info("Start scoring test predictions...")
-
-        scores = [compute_score_full(
-            submission, solution), compute_score_clean(submission, solution)]
-        log_scores_to_wandb(scores, data_info.scorings)
-
-        # compute confusion matrix for making predictions or not
-        window_offset['series_id'] = window_offset['series_id'].map(decoding)
-        compute_nan_confusion_matrix(submission, solution, window_offset)
-
-        # the plot function applies encoding to the submission
-        # we do not want to change the ids on the original submission
-        plot_submission = submission.copy()
-
-        # pass only the test data
-        logger.info('Creating plots...')
-        plot_preds_on_series(plot_submission,
-                             featured_data[
-                                 featured_data['series_id'].isin(list(encoding[i] for i in test_series_ids))],
-                             number_of_series_to_plot=config_loader.get_number_of_plots(),
-                             folder_path=f'prediction_plots/{config_hash}-Score--{scores[1]:.4f}',
-                             show_plot=config_loader.get_browser_plot(), save_figures=config_loader.get_store_plots()),
-
-=======
     if config_loader.get_scoring():
         scoring(config=config_loader)
->>>>>>> 540a86f1
     else:
         logger.info("Not scoring")
 
