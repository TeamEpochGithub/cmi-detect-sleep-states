--- conflicted
+++ resolved
@@ -2,19 +2,15 @@
 
 import pandas as pd
 import wandb
+
 from src import submit_to_kaggle
 from src.configs.load_config import ConfigLoader
 from src.get_processed_data import get_processed_data
 from src.logger.logger import logger
-<<<<<<< HEAD
-from src.pre_train.train_test_split import train_test_split
+from src.pre_train.train_test_split import train_test_split, split_on_labels
 from src.score.doscoring import compute_scores
 from src.util.printing_utils import print_section_separator
 from src.util.submissionformat import to_submission_format
-=======
-from src.pre_train.train_test_split import train_test_split, split_on_labels
-from src.util.printing_utils import print_section_separator
->>>>>>> d89ad58d
 
 
 def main(config: ConfigLoader, series_path) -> None:
@@ -58,14 +54,10 @@
     logger.info("Obtained pretrain parameters from config " + str(pretrain))
     # Split data into train and test
     # Use numpy.reshape to turn the data into a 3D tensor with shape (window, n_timesteps, n_features)
-<<<<<<< HEAD
-    X_train, X_test, Y_train, Y_test = train_test_split(featured_data, test_size=pretrain["test_size"],
+
+    logger.info("Splitting data into train and test...")
+    X_train, X_test, y_train, y_test = train_test_split(featured_data, test_size=pretrain["test_size"],
                                                         standardize_method=pretrain["standardize"])
-=======
->>>>>>> d89ad58d
-
-    logger.info("Splitting data into train and test...")
-    X_train, X_test, y_train, y_test = train_test_split(featured_data, test_size=pretrain["test_size"], standardize_method=pretrain["standardize"])
 
     # Give data shape in terms of (features (in_channels), window_size))
     data_shape = (X_train.shape[2], X_train.shape[1])
@@ -84,12 +76,9 @@
 
     print_section_separator("Training", spacing=0)
 
-<<<<<<< HEAD
     # Initialize models
     print("-------- TRAINING MODELS ----------")
-    models = config.get_models()
-=======
->>>>>>> d89ad58d
+
     store_location = config.get_model_store_loc()
     logger.info("Model store location: " + store_location)
 
@@ -100,11 +89,7 @@
     # TODO Add crossvalidation to models and hyperparameter optimization #107, #101
     for i, model in enumerate(models):
         logger.info("Training model " + str(i) + ": " + model)
-<<<<<<< HEAD
-        models[model].train(X_train, X_test, Y_train, Y_test)
-=======
         models[model].train(X_train, X_test, y_train, y_test)
->>>>>>> d89ad58d
         models[model].save(store_location + "/" + model + ".pt")
 
     # Store optimal models
@@ -164,7 +149,6 @@
 
     print_section_separator("Scoring", spacing=0)
 
-<<<<<<< HEAD
     # TODO ADD preprocessing of data suitable for predictions #103
     test_data = None
     ensemble_predictions = None
@@ -196,16 +180,6 @@
     else:
         logger.info("Not training best model for submission")
 
-=======
-    scoring = config.get_scoring()
-    if scoring:
-        logger.info("Start scoring...")
-        # Do scoring
-        pass
-    else:
-        logger.info("Not scoring")
-
->>>>>>> d89ad58d
     # TODO Add Weights and biases to model training and record loss and acc #106
 
     # TODO ADD scoring to WANDB #108
