--- conflicted
+++ resolved
@@ -8,12 +8,9 @@
 from src.configs.load_config import ConfigLoader
 from src.logger.logger import logger
 from src.util.printing_utils import print_section_separator
-<<<<<<< HEAD
 from src.pre_train.standardization import standardize
 from src.pre_train.train_test_split import train_test_split
-=======
 from src.get_processed_data import get_processed_data
->>>>>>> 425b2f26
 
 
 def main(config: ConfigLoader, series_path) -> None:
@@ -37,53 +34,13 @@
     else:
         logger.info("Not logging to wandb")
 
-<<<<<<< HEAD
-    # Do training here
-    to_load = config.get_pp_in() + "/train_series.parquet"
-    df = pd.read_parquet(to_load)
-=======
     # ------------------------------------------- #
     #    Preprocessing and feature Engineering    #
     # ------------------------------------------- #
->>>>>>> 425b2f26
 
     print_section_separator("Preprocessing and feature engineering", spacing=0)
 
-<<<<<<< HEAD
-    # ------------------- #
-    #    Preprocessing    #
-    # ------------------- #
-
-    print_section_separator("Preprocessing", spacing=0)
-
-    # Initialize preprocessing steps
-    print("-------- PREPROCESSING ----------")
-    pp_steps, pp_s = config.get_pp_steps()
-    logger.info("Preprocessing steps: " + str(pp_s))
-
-    processed = df
-    # Get the preprocessing steps as a list of str to make the paths
-    for i, step in enumerate(pp_steps):
-        logger.info("Running preprocessing step " + str(i) + ": " + str(pp_s[i]))
-        # Passes the current list because it's needed to write to if the path doesn't exist
-        processed = step.run(processed, pp_s[:i + 1])
-
-    # ------------------------- #
-    #    Feature Engineering    #
-    # ------------------------- #
-
-    print_section_separator("Feature engineering", spacing=0)
-
-    fe_steps, fe_s = config.get_features()
-    logger.info("Feature engineering steps: " + str(fe_s))
-    featured_data = processed
-    for i, fe_step in enumerate(fe_steps):
-        logger.info("Running feature engineering step " + str(i) + ": " + str(fe_s[i]))
-        # Passes the current list because it's needed to write to if the path doesn't exist
-        featured_data = fe_steps[fe_step].run(processed, fe_s[:i + 1], pp_s)
-=======
     featured_data = get_processed_data(config, series_path, save_output=True)
->>>>>>> 425b2f26
 
     # ------------------------- #
     #         Pre-train         #
