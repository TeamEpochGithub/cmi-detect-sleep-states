--- conflicted
+++ resolved
@@ -62,12 +62,9 @@
     #         Pretrain         #
     # ------------------------ #
 
-<<<<<<< HEAD
+
     print_section_separator("Pretrain", spacing=0)
-=======
-    print_section_separator("Pre-train", spacing=0)
     data_info.stage = "pretraining"
->>>>>>> f618b44e
 
     logger.info("Get pretraining parameters from config and initialize pretrain")
     pretrain: Pretrain = config.get_pretraining()
@@ -76,38 +73,27 @@
 
     # Split data into train/test and validation
     # Use numpy.reshape to turn the data into a 3D tensor with shape (window, n_timesteps, n_features)
-<<<<<<< HEAD
-    logger.info("Splitting data into train and test sets")
-=======
     logger.info("Splitting data into train and test...")
     data_info.substage = "pretrain_split"
->>>>>>> f618b44e
 
     X_train, X_test, y_train, y_test, train_idx, test_idx, groups = pretrain.pretrain_split(
         featured_data)
 
-<<<<<<< HEAD
     # Give data shape in terms of (features (in_channels), window_size))
     data_shape = (X_train.shape[2], X_train.shape[1])
 
-    logger.info("X train data shape (size, window_size, features): " + str(
-=======
     logger.info("X Train data shape (size, window_size, features): " + str(
->>>>>>> f618b44e
-        X_train.shape) + " and y train data shape (size, window_size, features): " + str(y_train.shape))
-    logger.info("X test data shape (size, window_size, features): " + str(
-        X_test.shape) + " and y test data shape (size, window_size, features): " + str(y_test.shape))
+
+        X_train.shape) + " and y Train data shape (size, window_size, features): " + str(y_train.shape))
+    logger.info("X Test data shape (size, window_size, features): " + str(
+        X_test.shape) + " and y Test data shape (size, window_size, features): " + str(y_test.shape))
 
     # ------------------------- #
     # Cross Validation Training #
     # ------------------------- #
 
-<<<<<<< HEAD
-    print_section_separator("Cross Validation Training", spacing=0)
-=======
     print_section_separator("Training", spacing=0)
     data_info.stage = "training"
->>>>>>> f618b44e
 
     # Initialize models
     store_location = config.get_model_store_loc()
