# This file does the training of the model

# Imports
import pandas as pd
from src.configs.load_config import ConfigLoader
import submit_to_kaggle
import wandb

# Load config file
config = None


def main(config, wandb_on=True):
    # Initialize the path used for checking
    # If pp already exists
    print(config)
    # Initialize wandb
    if config.get_log_to_wandb():
        # Initialize wandb
        wandb.init(
            project='detect-sleep-states',

            config=config.get_config()
        )
    else:
        print("Not logging to wandb.")
    # Do training here

    df = pd.read_parquet(config.get_pp_in() + "/test_series.parquet")

    # Initialize preprocessing steps
    pp_steps, pp_s = config.get_pp_steps()
    processed = df
    # Get the preprocessing steps as a list of str to make the paths
    for i, step in enumerate(pp_steps):
        # Passes the current list because its needed to write to if the path doesnt exist
        processed = step.run(processed, pp_s[:i + 1])

    # Initialize feature engineering steps
    fe_steps, fe_s = config.get_features()
    featured_data = processed
    for i, fe_step in enumerate(fe_steps):
        # Also pass the preprocessing steps to the feature engineering step
        # to save fe for each possible pp combination
        featured_data = fe_steps[fe_step].run(processed, fe_s[:i + 1], pp_s)
<<<<<<< HEAD
        # Add feature to featured_data
        # featured_data = pd.concat([featured_data, feature], axis=1)
=======
>>>>>>> 2fa78f93

    print(featured_data.head())
    # TODO Add pretrain processstep (splitting data into train and test, standardization, etc.) #103

    # Initialize models
    models = config.get_models()

    # Get saved models directory from config
    store_location = config.get_model_store_loc()

    # TODO Add crossvalidation to models #107
    ensemble = config.get_ensemble(models)

    # TODO ADD preprocessing of data suitable for predictions #103

    ensemble.pred(featured_data)

    # Initialize loss
    # TODO assert that every model has a loss function #67

    # TODO Hyperparameter optimization for ensembles #101
    hpo = config.get_hpo()
    hpo.optimize()

    # Initialize CV
    cv = config.get_cv()
    cv.run()

    # Train model fully on all data
    # TODO Mark best model from CV/HPO and train it on all data
    if config.get_train_for_submission():
        best_model = None
        best_model.train(featured_data)
        # Add submit in name for saving
        best_model.save(store_location + "/submit_" + best_model.name + ".pt")

    # Get scoring
    scoring = config.get_scoring()
    if scoring:
        # Do scoring
        pass

    # TODO Add Weights and biases to model training and record loss and acc #106

    # TODO ADD scoring to WANDB #108

    # [optional] finish the wandb run, necessary in notebooks
    if config.get_log_to_wandb():
        wandb.finish()


if __name__ == "__main__":
    # Load config file
    config = ConfigLoader("config.json")

    # Train model
    main(config, False)

    # Create submission
    submit_to_kaggle.submit(config.get_pp_in() + "/test_series.parquet", False)<|MERGE_RESOLUTION|>--- conflicted
+++ resolved
@@ -43,11 +43,6 @@
         # Also pass the preprocessing steps to the feature engineering step
         # to save fe for each possible pp combination
         featured_data = fe_steps[fe_step].run(processed, fe_s[:i + 1], pp_s)
-<<<<<<< HEAD
-        # Add feature to featured_data
-        # featured_data = pd.concat([featured_data, feature], axis=1)
-=======
->>>>>>> 2fa78f93
 
     print(featured_data.head())
     # TODO Add pretrain processstep (splitting data into train and test, standardization, etc.) #103
