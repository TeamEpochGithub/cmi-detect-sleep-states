# This file does the training of the model
import gc
import json
import os

import numpy as np
import pandas as pd

import wandb
from src import data_info
from src.configs.load_config import ConfigLoader
from src.get_processed_data import get_processed_data
from src.logger.logger import logger
from src.pretrain.pretrain import Pretrain
from src.score.compute_score import log_scores_to_wandb, compute_score_full, compute_score_clean
from src.score.nan_confusion import compute_nan_confusion_matrix
from src.score.visualize_preds import plot_preds_on_series
from src.util.hash_config import hash_config
from src.util.printing_utils import print_section_separator
from src.util.submissionformat import to_submission_format


def main() -> None:
    """
    Main function for training the model
    """
    print_section_separator("Q1 - Detect Sleep States - Kaggle", spacing=0)
    logger.info("Start of main.py")

    global config_loader
    config_loader.reset_globals()
    config_hash = hash_config(config_loader.get_config(), length=16)
    logger.info("Config hash encoding: " + config_hash)

    # Initialize wandb
    if config_loader.get_log_to_wandb():
        # Initialize wandb
        wandb.init(
            project='detect-sleep-states',
            name=config_hash,
            config=config_loader.get_config()
        )
        if config_loader.get_hpo():
            config_loader.config |= wandb.config

        wandb.run.summary.update(config_loader.get_config())
        logger.info(f"Logging to wandb with run id: {config_hash}")
    else:
        logger.info("Not logging to wandb")

    # Predict with CPU
    pred_cpu = config_loader.get_pred_with_cpu()
    if pred_cpu:
        logger.info("Predicting with CPU for inference")
    else:
        logger.info("Predicting with GPU for inference")
    # ------------------------------------------- #
    #    Preprocessing and feature Engineering    #
    # ------------------------------------------- #

    print_section_separator("Preprocessing and feature engineering", spacing=0)
    data_info.stage = "preprocessing & feature engineering"
    featured_data = get_processed_data(
        config_loader, training=True, save_output=True)

    # ------------------------ #
    #         Pretrain         #
    # ------------------------ #

    print_section_separator("Pretrain", spacing=0)
    data_info.stage = "pretraining"

    logger.info("Get pretraining parameters from config and initialize pretrain")
    pretrain: Pretrain = config_loader.get_pretraining()

    logger.info("Pretraining with scaler " + str(pretrain.scaler.kind) +
                " and test size of " + str(pretrain.test_size))

    # Split data into train/test and validation
    # Use numpy.reshape to turn the data into a 3D tensor with shape (window, n_timesteps, n_features)
    logger.info("Splitting data into train and test...")
    data_info.substage = "pretrain_split"

    X_train, X_test, y_train, y_test, train_idx, test_idx, groups = pretrain.pretrain_split(
        featured_data)

    logger.info("X Train data shape (size, window_size, features): " + str(
        X_train.shape) + " and y Train data shape (size, window_size, features): " + str(y_train.shape))
    logger.info("X Test data shape (size, window_size, features): " + str(
        X_test.shape) + " and y Test data shape (size, window_size, features): " + str(y_test.shape))

    # ------------------------- #
    # Cross Validation Training #
    # ------------------------- #

    print_section_separator("CV", spacing=0)

    # Initialize models
    store_location = config_loader.get_model_store_loc()
    logger.info("Model store location: " + store_location)

    # Initialize models
    logger.info("Initializing models...")
    models = config_loader.get_models()

    # Hash of concatenated string of preprocessing, feature engineering and pretraining
    initial_hash = hash_config(config_loader.get_pp_fe_pretrain(), length=5)

    for i, model in enumerate(models):
        data_info.substage = f"training model {i}: {model}"
        # Get filename of model
        model_filename_opt = store_location + "/optimal_" + \
            model + "-" + initial_hash + models[model].hash + ".pt"
        # If this file exists, load instead of start training
        if os.path.isfile(model_filename_opt):
            logger.info("Found existing trained optimal model " + str(i) +
                        ": " + model + " with location " + model_filename_opt)
            models[model].load(model_filename_opt, only_hyperparameters=False)
        else:
            cv = config_loader.cv

            # Apply CV if in the config
            if cv is not None:
                logger.info("Applying cross-validation on model " +
                            str(i) + ": " + model)
                data_info.stage = "cv"

                train_df = featured_data.iloc[train_idx]

                scores = cv.cross_validate(
                    models[model], X_train, y_train, train_df=train_df, groups=groups)
                # Log scores to wandb
                mean_scores = np.mean(scores, axis=0)
                log_scores_to_wandb(mean_scores, data_info.scorings)
                logger.info(
                    f"Done CV for model {i}: {model} with CV scores of \n {scores} and mean score of {np.mean(scores, axis=0)}")

                if config_loader.get_hpo():
                    # For sweeps do garbage collection after each run
                    # This is necessary because the sweeps run in the same process
                    # and the memory is not freed after each run
                    gc.collect()

                    return

        # ------------------------- #
        #          Training         #
        # ------------------------- #
        print_section_separator("Optimal Training", spacing=0)
        # Enter the optimal training
        # TODO Train optimal model from with optimal parameters from HPO
        data_info.stage = "train"
        data_info.substage = "optimal"

        logger.info("Training optimal model " + str(i) + ": " + model)
        models[model].train(X_train, X_test, y_train, y_test)

    # Store optimal models
    for i, model in enumerate(models):
        model_filename_opt = store_location + "/optimal_" + \
            model + "-" + initial_hash + models[model].hash + ".pt"
        models[model].save(model_filename_opt)

    # ------------------------- #
    #          Ensemble         #
    # ------------------------- #

    print_section_separator("Ensemble", spacing=0)
    data_info.stage = "ensemble"
    data_info.substage = "TODO"

    # TODO Add crossvalidation to models #107
    ensemble = config_loader.get_ensemble(models)

    # ------------------------------------------------------- #
    #                    Scoring                              #
    # ------------------------------------------------------- #

    print_section_separator("Scoring", spacing=0)
    data_info.stage = "scoring"
    data_info.substage = ""

    scoring = config_loader.get_scoring()
    if scoring:
        logger.info("Making predictions with ensemble on test data")
        predictions = ensemble.pred(X_test, pred_with_cpu=pred_cpu)

        logger.info("Formatting predictions...")

        # TODO simplify this
        # for each window get the series id and step offset
        # window_info = (featured_data.iloc[test_idx][['series_id', 'window', 'step']]
        #                .groupby(['series_id', 'window'])
        #                .apply(lambda x: x.iloc[0]))
        # # FIXME This causes a crash later on in the compute_nan_confusion_matrix as it tries
        # #  to access the first step as a negative index which is now a very large integer instead
        important_cols = ['series_id', 'window', 'step'] + \
            [col for col in featured_data.columns if 'similarity_nan' in col]
        grouped = (featured_data.iloc[test_idx][important_cols]
                   .groupby(['series_id', 'window']))
        window_offset = grouped.apply(lambda x: x.iloc[0])
        # TODO Check if the large step is still a problem now that we use the window_offset
        # TODO Do the window_offset thing in from_numpy_to_submission_format too

        # filter out predictions using a threshold on (f_)similarity_nan
        filter_cfg = config_loader.get_similarity_filter()
        if filter_cfg:
            logger.info(
                f"Filtering predictions using similarity_nan with threshold: {filter_cfg['threshold']:.3f}")
            col_name = [
                col for col in featured_data.columns if 'similarity_nan' in col]
            if len(col_name) == 0:
                raise ValueError(
                    "No (f_)similarity_nan column found in the data for filtering")
            mean_sim = grouped.apply(lambda x: (x[col_name] == 0).mean())
            nan_mask = mean_sim > filter_cfg['threshold']
            nan_mask = np.where(nan_mask, np.nan, 1)
            predictions = predictions * nan_mask

        submission = to_submission_format(predictions, window_offset)

        # get only the test series data from the solution
        test_series_ids = window_offset['series_id'].unique()

        # if visualize is true plot all test series
        with open('./series_id_encoding.json', 'r') as f:
            encoding = json.load(f)
        decoding = {v: k for k, v in encoding.items()}
        test_series_ids = [decoding[sid] for sid in test_series_ids]

        # load solution for test set and compute score
        solution = (pd.read_csv(config_loader.get_train_events_path())
                    .groupby('series_id')
                    .filter(lambda x: x['series_id'].iloc[0] in test_series_ids)
                    .reset_index(drop=True))
        logger.info("Start scoring test predictions...")

        scores = [compute_score_full(
            submission, solution), compute_score_clean(submission, solution)]
        log_scores_to_wandb(scores, data_info.scorings)

        # compute confusion matrix for making predictions or not
        window_offset['series_id'] = window_offset['series_id'].map(decoding)
        compute_nan_confusion_matrix(submission, solution, window_offset)

        # the plot function applies encoding to the submission
        # we do not want to change the ids on the original submission
        plot_submission = submission.copy()

        # pass only the test data
        logger.info('Creating plots...')
        plot_preds_on_series(plot_submission,
                             featured_data[
                                 featured_data['series_id'].isin(list(encoding[i] for i in test_series_ids))],
                             number_of_series_to_plot=config_loader.get_number_of_plots(),
                             folder_path=f'prediction_plots/{config_hash}-Score--{scores[1]:.4f}',
                             show_plot=config_loader.get_browser_plot(), save_figures=config_loader.get_store_plots()),

    else:
        logger.info("Not scoring")

    # ------------------------------------------------------- #
    #                    Train for submission                 #
    # ------------------------------------------------------- #

    print_section_separator("Train for submission", spacing=0)
    data_info.stage = "train for submission"

    if config_loader.get_train_for_submission():
        logger.info("Retraining models for submission")

        # Retrain all models with optimal parameters
        X_train, y_train, groups = pretrain.pretrain_final(featured_data)

        # Save scaler
        scaler_filename: str = config_loader.get_model_store_loc() + "/scaler-" + \
            initial_hash + ".pkl"
        pretrain.scaler.save(scaler_filename)

        for i, model in enumerate(models):
            data_info.substage = "Full"

            model_filename_opt = store_location + "/optimal_" + \
                model + "-" + initial_hash + models[model].hash + ".pt"
            model_filename_submit = store_location + "/submit_" + model + "-" + initial_hash + models[
                model].hash + ".pt"
            if os.path.isfile(model_filename_submit):
                logger.info("Found existing fully trained submit model " + str(
                    i) + ": " + model + " with location " + model_filename_submit)
            else:
                models[model].load(model_filename_opt,
                                   only_hyperparameters=True)
                logger.info("Retraining model " + str(i) + ": " + model)
                models[model].train_full(X_train, y_train)
                models[model].save(model_filename_submit)

    else:
        logger.info("Not training best model for submission")

    # [optional] finish the wandb run, necessary in notebooks
    if config_loader.get_log_to_wandb():
        wandb.finish()
        logger.info("Finished logging to wandb")


if __name__ == "__main__":
    import coloredlogs

    coloredlogs.install()

    # Load config file
<<<<<<< HEAD
    config_loader: ConfigLoader = ConfigLoader("configs/90-hpo.json")
    hpo: HPO | None = config_loader.hpo

    if hpo is None:  # HPO disabled
        logger.info("Running main without HPO")
        main()
    else:  # HPO enabled
        logger.info("Running main with HPO")
        hpo.optimize(main)
=======
    config_loader: ConfigLoader = ConfigLoader("config.json")
    main()
>>>>>>> 8ab400a3
<|MERGE_RESOLUTION|>--- conflicted
+++ resolved
@@ -309,17 +309,5 @@
     coloredlogs.install()
 
     # Load config file
-<<<<<<< HEAD
-    config_loader: ConfigLoader = ConfigLoader("configs/90-hpo.json")
-    hpo: HPO | None = config_loader.hpo
-
-    if hpo is None:  # HPO disabled
-        logger.info("Running main without HPO")
-        main()
-    else:  # HPO enabled
-        logger.info("Running main with HPO")
-        hpo.optimize(main)
-=======
     config_loader: ConfigLoader = ConfigLoader("config.json")
-    main()
->>>>>>> 8ab400a3
+    main()